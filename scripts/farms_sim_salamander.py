#!/usr/bin/env python3
"""Run salamander simulation with bullet"""

<<<<<<< HEAD
from farms_bullet.simulations.salamander import main as run_simulation
from farms_bullet.animats.model_options import ModelOptions
from farms_bullet.simulations.simulation_options import SimulationOptions
=======
from farms_bullet.simulation import main as run_simulation
from farms_bullet.model_options import ModelOptions
from farms_bullet.simulation_options import SimulationOptions
>>>>>>> afd4c490


def main():
    """Main"""
    animat_options = ModelOptions()
    # animat_options = ModelOptions(
    #     frequency=1.7,
    #     body_stand_amplitude=0.42
    # )
<<<<<<< HEAD
    # sim_options = SimulationOptions.with_clargs(duration=100)
    # run_simulation(sim_options=sim_options, animat_options=animat_options)
    run_simulation(animat_options=animat_options)
=======
    simulation_options = SimulationOptions.with_clargs(duration=100)
    run_simulation(
        simulation_options=simulation_options,
        model_options=model_options
    )
>>>>>>> afd4c490


if __name__ == '__main__':
    main()<|MERGE_RESOLUTION|>--- conflicted
+++ resolved
@@ -1,15 +1,9 @@
 #!/usr/bin/env python3
 """Run salamander simulation with bullet"""
 
-<<<<<<< HEAD
 from farms_bullet.simulations.salamander import main as run_simulation
 from farms_bullet.animats.model_options import ModelOptions
 from farms_bullet.simulations.simulation_options import SimulationOptions
-=======
-from farms_bullet.simulation import main as run_simulation
-from farms_bullet.model_options import ModelOptions
-from farms_bullet.simulation_options import SimulationOptions
->>>>>>> afd4c490
 
 
 def main():
@@ -19,17 +13,11 @@
     #     frequency=1.7,
     #     body_stand_amplitude=0.42
     # )
-<<<<<<< HEAD
-    # sim_options = SimulationOptions.with_clargs(duration=100)
-    # run_simulation(sim_options=sim_options, animat_options=animat_options)
-    run_simulation(animat_options=animat_options)
-=======
     simulation_options = SimulationOptions.with_clargs(duration=100)
     run_simulation(
         simulation_options=simulation_options,
-        model_options=model_options
+        animat_options=animat_options
     )
->>>>>>> afd4c490
 
 
 if __name__ == '__main__':
