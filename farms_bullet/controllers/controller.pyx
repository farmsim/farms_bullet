"""Cython code"""

import time
# import numpy as np

cimport cython
cimport numpy as np

from libc.math cimport sin, fabs  # cos,
# from libc.stdlib cimport malloc, free
# from cython.parallel import prange


cpdef double[:] ode_oscillators_sparse(
    double time,
    CTYPE[:] state,
    AnimatDataCy data
) nogil:
    """ODE"""
    cdef unsigned int i, i0, i1
    cdef unsigned int o_dim = data.network.oscillators.size[1]
    cdef double contact
    cdef double hydro_force
    cdef double[:] dstate = data.state.array[data.iteration+1][1]
    for i in range(o_dim):  # , nogil=True):
        # Intrinsic frequency
        dstate[i] = data.network.oscillators.array[0][i]
        # rate*(nominal_amplitude - amplitude)
        dstate[o_dim+i] = data.network.oscillators.array[1][i]*(
            data.network.oscillators.array[2][i] - state[o_dim+i]
        )
    for i in range(data.network.connectivity.size[0]):
        i0 = <unsigned int> (data.network.connectivity.array[i][0] + 0.5)
        i1 = <unsigned int> (data.network.connectivity.array[i][1] + 0.5)
        # amplitude_j*weight*sin(phase_j - phase_i - phase_bias)
        dstate[i0] += state[o_dim+i1]*data.network.connectivity.array[i][2]*sin(
            state[i1] - state[i0]
            - data.network.connectivity.array[i][3]
        )
    for i in range(data.network.contacts_connectivity.size[0]):
        i0 = <unsigned int> (
            data.network.contacts_connectivity.array[i][0] + 0.5
        )
        i1 = <unsigned int> (
            data.network.contacts_connectivity.array[i][1] + 0.5
        )
        # contact_weight*contact_force
<<<<<<< HEAD
        contact = (
            data.sensors.contacts.array[data.iteration][i1][0]**2
            + data.sensors.contacts.array[data.iteration][i1][1]**2
            + data.sensors.contacts.array[data.iteration][i1][2]**2
        )**0.5
        dstate[i0] += data.network.contacts_connectivity.array[i][2]*contact*cos(state[i0])
=======
        # contact = (
        #     data.sensors.contacts.array[data.iteration][i1][0]**2
        #     + data.sensors.contacts.array[data.iteration][i1][1]**2
        #     + data.sensors.contacts.array[data.iteration][i1][2]**2
        # )**0.5
        contact = fabs(data.sensors.contacts.array[data.iteration][i1][2])
        dstate[i0] += (
            data.network.contacts_connectivity.array[i][2]
            *(10*contact/(1+10*contact))  # Saturation
            # *cos(state[i0])
            # *sin(state[i0])  # For Tegotae
        )
    for i in range(data.network.hydro_connectivity.size[0]):
        i0 = <unsigned int> (
            data.network.hydro_connectivity.array[i][0] + 0.5
        )
        i1 = <unsigned int> (
            data.network.hydro_connectivity.array[i][1] + 0.5
        )
        hydro_force = fabs(
            data.sensors.hydrodynamics.array[data.iteration][i1][1]
        )
        # dfrequency += hydro_weight*hydro_force
        dstate[i0] += data.network.hydro_connectivity.array[i][2]*hydro_force
        # damplitude += hydro_weight*hydro_force
        dstate[o_dim+i0] += (
            data.network.hydro_connectivity.array[i][3]*hydro_force
        )
>>>>>>> bf453d8e
    for i in range(data.joints.size[1]):
        # rate*(joints_offset_desired - joints_offset)
        dstate[2*o_dim+i] = data.joints.array[1][i]*(
            data.joints.array[0][i] - state[2*o_dim+i]
        )
    return dstate


# cpdef void ode_oscillators_sparse_gradient(
#     CTYPE[:, :] jac,
#     CTYPE[:] state,
#     CTYPE[:, :] oscillators,
#     CTYPE[:, :] connectivity,
#     CTYPE[:, :] joints,
#     unsigned int o_dim,
#     unsigned int c_dim,
#     unsigned int j_dim
# ) nogil:
#     """ODE"""
#     cdef unsigned int i, i0, i1
#     for i in range(o_dim):  # , nogil=True):
#         # amplitude_i = rate_i*(nominal_amplitude_i - amplitude_i) gradient
#         jac[o_dim+i, o_dim+i] = -oscillators[1][i]
#     for i in range(c_dim):
#         i0 = <unsigned int> (connectivity[i][0] + 0.5)
#         i1 = <unsigned int> (connectivity[i][1] + 0.5)
#         # amplitude*weight*sin(phase_j - phase_i - phase_bias) gradient
#         jac[i0, i1] = connectivity[i][2]*sin(
#             state[i1] - state[i0] - connectivity[i][3]
#         ) + state[o_dim+i1]*connectivity[i][2]*cos(
#             state[i1] - state[i0] - connectivity[i][3]
#         )
#     for i in range(j_dim):
#         # rate*(joints_offset_desired - joints_offset) gradient
#         jac[2*o_dim+i, 2*o_dim+i] = -joints[1][i]<|MERGE_RESOLUTION|>--- conflicted
+++ resolved
@@ -45,14 +45,6 @@
             data.network.contacts_connectivity.array[i][1] + 0.5
         )
         # contact_weight*contact_force
-<<<<<<< HEAD
-        contact = (
-            data.sensors.contacts.array[data.iteration][i1][0]**2
-            + data.sensors.contacts.array[data.iteration][i1][1]**2
-            + data.sensors.contacts.array[data.iteration][i1][2]**2
-        )**0.5
-        dstate[i0] += data.network.contacts_connectivity.array[i][2]*contact*cos(state[i0])
-=======
         # contact = (
         #     data.sensors.contacts.array[data.iteration][i1][0]**2
         #     + data.sensors.contacts.array[data.iteration][i1][1]**2
@@ -81,7 +73,6 @@
         dstate[o_dim+i0] += (
             data.network.hydro_connectivity.array[i][3]*hydro_force
         )
->>>>>>> bf453d8e
     for i in range(data.joints.size[1]):
         # rate*(joints_offset_desired - joints_offset)
         dstate[2*o_dim+i] = data.joints.array[1][i]*(
