"""Network"""

import numpy as np
<<<<<<< HEAD

=======
from ..cy_controller import ode_oscillators_sparse, rk4
from .convention import bodyosc2index, legosc2index, legjoint2index
from .control_options import SalamanderControlOptions
from ..animats.model_options2 import ModelOptions
import pdb
>>>>>>> 63e551a0

class ODE(dict):
    """ODE"""

    def __init__(self, solver, function):
        super(ODE, self).__init__({"solver": solver, "function": function})

    @property
    def solver(self):
        """Solver"""
        return self["solver"]

    @property
    def function(self):
        """Function"""
        return self["function"]


class CyODESolver:
    """ODE solver"""

    def __init__(self, ode, state, timestep, parameters, **kwargs):
        super(CyODESolver, self).__init__()
        self.ode = ode
        self._state = state
        self._n_dim = np.shape(state)[2]
        self._timestep = timestep
        self._iteration = kwargs.pop("iteration", 0)
        self._parameters = parameters

    @property
    def current_state(self):
        """State"""
        return self._state[self._iteration, 0]

    @property
    def current_dstate(self):
        """State derivative"""
        return self._state[self._iteration, 1]

    @property
    def iteration(self):
        """Iteration"""
        return self._iteration

    def step(self):
        """Control step"""
        # self.ode.solver(
        #     self.ode.function,
        #     self._timestep,
        #     self._state,
        #     self._n_dim,
        #     self._iteration,
        #     *self._parameters.solver,
        #     self._parameters.function
        # )
        self._iteration += 1


class ODESolver(CyODESolver):
    """ODE solver over time"""

    def __init__(self, ode, state, timestep, **kwargs):
        super(ODESolver, self).__init__(ode, state, timestep, **kwargs)
        iterations = np.shape(state)[0]
        self._times = np.arange(0, timestep * iterations, timestep)
        assert len(self._times) == iterations

    @property
    def time(self):
        """Time"""
        return self._times[self._iteration]


class NetworkArray:
    """Network array"""

    def __init__(self, array):
        super(NetworkArray, self).__init__()
        self._array = array

    @property
    def array(self):
        """Array"""
        return self._array

    def shape(self):
        """Array shape"""
        return np.shape(self._array)


class OscillatorNetworkState(NetworkArray):
    """Network state"""

    def __init__(self, state, n_oscillators, iteration=0):
        self.n_oscillators = n_oscillators
        self._iteration = iteration
        super(OscillatorNetworkState, self).__init__(state)

<<<<<<< HEAD
=======
    @staticmethod
    def default_initial_state():
        """Default state"""
        n_joints = 11 + 4 * 3
        return np.linspace(0, 1e-6, 5 * n_joints)

    @staticmethod
    def default_state(n_iterations):
        """Default state"""
        n_joints = 11 + 4 * 3
        n_oscillators = 2 * n_joints
        return OscillatorNetworkState.from_initial_state(
            initial_state=OscillatorNetworkState.default_initial_state(),
            n_iterations=n_iterations,
            n_oscillators=n_oscillators
        )

    @classmethod
    def from_initial_state(cls, initial_state, n_iterations, n_oscillators):
        """From initial state"""
        state = np.zeros(
            [n_iterations, 2, np.shape(initial_state)[0]],
            dtype=np.float64
        )
        state[0, 0] = np.array(initial_state)
        return cls(state, n_oscillators)

>>>>>>> 63e551a0
    @classmethod
    def from_solver(cls, solver, n_oscillators):
        """From solver"""
        return cls(solver.state, n_oscillators, solver.iteration)

    def phases(self, iteration):
        """Phases"""
        return self.array[iteration, 0, :self.n_oscillators]

    def amplitudes(self, iteration):
        """Amplitudes"""
        return self.array[iteration, 0, self.n_oscillators:]

    def dphases(self, iteration):
        """Phases derivative"""
        return self.array[iteration, 1, :self.n_oscillators]

    def damplitudes(self, iteration):
        """Amplitudes derivative"""
        return self.array[iteration, 1, self.n_oscillators:]


class NetworkParameters(ODE):
    """Network parameter"""

    def __init__(self, oscillators, connectivity, joints):
        super(NetworkParameters, self).__init__(
            [NetworkArray(np.zeros([  # Runge-Kutta parameters
                7,
                2 * oscillators.shape()[1] + 1 * joints.shape()[1]
            ]))],
            [oscillators, connectivity, joints]
        )
        

<<<<<<< HEAD
=======
    @classmethod
    def from_gait(cls, gait):
        """ Salamander network parameters from gait"""
        return (
            cls.for_swimming()
            if gait == "swimming"
            else cls.for_walking()
        )

    def update_gait(self, gait):
        """Update from gait"""
        self[1][0] = OscillatorArray.for_moving()
        self[1][1] = ConnectivityArray.for_moving()
        self[1][2] = JointsArray.for_moving()
        
    @staticmethod
    def my_network():
        """implementation of blaise"""    
        oscillators = OscillatorArray.for_moving()
        connectivity = ConnectivityArray.for_moving()
        joints = JointsArray.for_moving()
        #pdb.set_trace()
        return oscillators, connectivity, joints

    # @staticmethod
    # def walking_parameters():
    #     """Walking parameters"""
    #     raise Exception
    #     oscillators = OscillatorArray.for_walking()
    #     connectivity = ConnectivityArray.for_walking()
    #     joints = JointsArray.for_walking()
    #     return oscillators, connectivity, joints

    # @staticmethod
    # def swimming_parameters():
    #     """Swimming parameters"""
    #     raise Exception
    #     oscillators = OscillatorArray.for_swimming()
    #     connectivity = ConnectivityArray.for_swimming()
    #     joints = JointsArray.for_swimming()
    #     return oscillators, connectivity, joints

    @classmethod
    def for_walking(cls):
        """Salamander swimming network"""
        oscillators, connectivity, joints = cls.my_network()
        return cls(oscillators, connectivity, joints)

    @classmethod
    def for_swimming(cls):
        """Salamander swimming network"""
        oscillators, connectivity, joints = cls.my_networks()
        return cls(oscillators, connectivity, joints)

>>>>>>> 63e551a0
    @property
    def rk4(self):
        """Rung-Kutta parameters"""
        return self.solver[0]

    @property
    def oscillators(self):
        """Oscillators parameters"""
        return self.function[0]

    @property
    def connectivity(self):
        """Connectivity parameters"""
        return self.function[1]

    @property
    def joints(self):
        """Joints parameters"""
        return self.function[2]

    def to_ode_parameters(self):
        """Convert 2 arrays"""
        return ODE(
            [parameter.array for parameter in self.solver],
            [parameter.array for parameter in self.function]
            + [self.oscillators.shape()[1]]
            + [self.connectivity.shape()[0]]
            + [self.joints.shape()[1]]
        )


class  OscillatorArray(NetworkArray):
    """Oscillator array"""

    def __init__(self, array):
        super(OscillatorArray, self).__init__(array)
        self._array = array
        self._original_amplitudes_desired = np.copy(array[2])
        self._opt = ModelOptions()
        #my implementation
        

    @classmethod
    def from_parameters(cls, freqs, rates, amplitudes):
        """From each parameter"""
        return cls(np.array([freqs, rates, amplitudes]))

<<<<<<< HEAD
=======
    @staticmethod
    def load_params():
        """my implementation"""
        _options = ModelOptions()
        #freqs
        body_freqs = 2 * np.pi * _options['body_freqs'] * np.ones(2 * _options['n_body']) 
        limb_freqs = 2 * np.pi * _options['limb_freqs'] * np.ones(2 * _options["n_dof_legs"] * _options['n_legs'])
        freqs = np.append(body_freqs, limb_freqs)
        #rates
        rates = _options['rates'] * np.ones(np.shape(freqs)[0])
        #amplitudes
        body_amp = _options['body_amp'] * 2
        forelimb_amp = np.append(_options['left_forelimb_amp'], _options['right_forelimb_amp'])
        hindlimb_amp = np.append(_options['left_hindlimb_amp'], _options['right_hindlimb_amp'])
        limb_amp = np.append(forelimb_amp, hindlimb_amp)
        amplitudes = np.append(body_amp, limb_amp)

        debug = True
        if debug == True:
            print("-----freqs-----")
            print(freqs)
            print("-----rates-----")
            print(rates)
            print("-----amplitudes-----")
            print(amplitudes)
            
        return freqs, rates, amplitudes

    # @staticmethod
    # def walking_parameters():
    #     """Walking parameters"""
    #     raise Exception

    #     opt_mod = ModelOptions()
    #     n_body = opt_mod['n_body']
    #     n_dof_legs = opt_mod['n_dof_legs']
    #     n_legs = opt_mod['n_legs']
    #     n_joints = n_body + n_legs * n_dof_legs
    #     n_oscillators = 2 * (n_joints)
    #     freqs = 2 * np.pi * np.ones(n_oscillators)
    #     rates = 10 * np.ones(n_oscillators)
    #     options = SalamanderControlOptions.walking()
    #     # Amplitudes
    #     amplitudes = np.zeros(n_oscillators)
    #     for i in range(n_body):
    #         amplitudes[[i, i + n_body]] = np.abs(
    #             options["body_stand_amplitude"] * np.sin(
    #                 2 * np.pi * i / n_body
    #                 - options["body_stand_shift"]
    #             )
    #         )
    #     for leg_i in range(n_legs):
    #         for i in range(n_dof_legs):
    #             amplitudes[[
    #                 2 * n_body + 2 * leg_i * n_dof_legs + i,
    #                 2 * n_body + 2 * leg_i * n_dof_legs + i + n_dof_legs
    #             ]] = np.abs(
    #                 options["leg_{}_amplitude".format(i)]
    #             )
    #     return freqs, rates, amplitudes

    # @staticmethod
    # def swimming_parameters():
    #     """Swimming parameters"""
    #     raise Exception

    #     opt_mod = ModelOptions()
    #     n_body = opt_mod['n_body']
    #     n_dof_legs = opt_mod['n_dof_legs']
    #     n_legs = opt_mod['n_legs']
    #     n_joints = n_body + n_legs * n_dof_legs
    #     n_oscillators = 2 * (n_joints)
    #     freqs = 2 * np.pi * np.ones(n_oscillators)
    #     rates = 10 * np.ones(n_oscillators)
    #     amplitudes = np.zeros(n_oscillators)
    #     options = SalamanderControlOptions.swimming()
    #     body_amplitudes = np.linspace(
    #         options["body_amplitude_0"],
    #         options["body_amplitude_1"],
    #         n_body
    #     )
    #     for i in range(n_body):
    #         amplitudes[[i, i + n_body]] = body_amplitudes[i]
    #     for leg_i in range(n_legs):
    #         for i in range(n_dof_legs):
    #             amplitudes[[
    #                 2 * n_body + 2 * leg_i * n_dof_legs + i,
    #                 2 * n_body + 2 * leg_i * n_dof_legs + i + n_dof_legs
    #             ]] = (
    #                 options["leg_{}_amplitude".format(i)]
    #             )
    #     return freqs, rates, amplitudes

    @classmethod
    def for_moving(cls):
        freqs, rates, amplitudes = cls.load_params()    
        return cls.from_parameters(freqs, rates, amplitudes)

    @classmethod
    def for_walking(cls):
        """Parameters for walking"""
        freqs, rates, amplitudes = cls.load_params()
        #freqs, rates, amplitudes = cls.walking_parameters()
        #pdb.set_trace()
        return cls.from_parameters(freqs, rates, amplitudes)

    @classmethod
    def for_swimming(cls):
        """Parameters for swimming"""
        freqs, rates, amplitudes = cls.load_params()
        return cls.from_parameters(freqs, rates, amplitudes)

>>>>>>> 63e551a0
    @property
    def freqs(self):
        """Frequencies"""
        return self.array[0]

    @freqs.setter
    def freqs(self, value):
        """Frequencies"""
        self.array[0, :] = value

    @property
    def amplitudes_rates(self):
        """Amplitudes rates"""
        return self.array[1]

    @property
    def amplitudes_desired(self):
        """Amplitudes desired"""
        return self.array[2]

    @amplitudes_desired.setter
    def amplitudes_desired(self, value):
        """Amplitudes desired"""
        self.array[2, :] = value

    def freq_sat_body(self, drive_speed, drive_turn):
        drive_low_sat = 1
        drive_up_sat = 5
        dim_body = 22
        if drive_low_sat <= drive_speed <= drive_up_sat:
            self.freqs[:dim_body] = 2 * np.pi * (1 + 0.4 * drive_speed)
        else:
            self.freqs[:dim_body] = 0

    def freq_sat_limb(self, drive_speed, drive_turn):
        """
        :param drive_speed:
        :return:
        """
        drive_low_sat = 1
        drive_up_sat = 3
        dim_body = 22
        if drive_low_sat <= drive_speed <= drive_up_sat:
            self.freqs[dim_body:] = 2 * np.pi * (0.5 + 0.2 * drive_speed)
        else:
            self.freqs[dim_body:] = 0

    def amp_sat_body(self, drive_speed, drive_turn):
        """
        :param drive_speed:
        :return:
        """
        drive_low_sat = 1
        drive_up_sat = 5
        dim_body = 22
        if drive_low_sat <= drive_speed <= drive_up_sat:
            self.amplitudes_desired[:dim_body] = np.append(np.linspace(0.1, 0.5, 11)/2,np.linspace(0.1, 0.5, 11)/2)  + 0.04 * drive_speed
        else:
            self.amplitudes_desired[:dim_body] = 0

    def amp_sat_limb(self, drive_speed, drive_turn):
        """
        function that saturated the 3 DOFs of each limb, the shoulder has 2 DOFs and 1 for the KNEE
        :param drive_speed:
        :return: the saturation of the
        """

        drive_low_sat = 1
        drive_up_sat = 3
        dim_body = 22
        forelimb_amp = np.append(self._opt['left_forelimb_amp'], self._opt['right_forelimb_amp'])
        hindlimb_amp = np.append(self._opt['left_hindlimb_amp'], self._opt['right_hindlimb_amp'])
        limb_amp = np.append(forelimb_amp, hindlimb_amp)

        if drive_low_sat <= drive_speed <= drive_up_sat:
            # # characterizing the elbow amplitudes
            for i in np.arange(2):
                for j in np.arange(2):
                     # forward motion of the shoulder 0-90
                    self.amplitudes_desired[dim_body:] = limb_amp+0.05*(drive_speed - drive_low_sat)
            
                    print('====update amplitudes walking=====')
                    print(self.amplitudes_desired)

        else:
            self.amplitudes_desired[dim_body:] = 0
            print('====update amplitudes swimming=====')
            print(self.amplitudes_desired)

    def update_drives(self, drive_speed, drive_turn):
        """
        :param drive_speed: drive that change the frequency
        :param drive_turn: drive that change the offset
        :return: send to the simulation the drive
        """
        self.freq_sat_limb(drive_speed, drive_turn)
        self.freq_sat_body(drive_speed, drive_turn)
        self.amp_sat_body(drive_speed, drive_turn)
        self.amp_sat_limb(drive_speed, drive_turn)


class ConnectivityArray(NetworkArray):
    """Connectivity array"""

    @classmethod
    def from_parameters(cls, connections, weights, desired_phases):
        """From each parameter"""
        return cls(np.stack([connections, weights, desired_phases], axis=1))

<<<<<<< HEAD
=======
    # @staticmethod
    # def walking_parameters():
    #     """Walking parameters"""
    #     raise Exception
    #     n_body_joints = 11
    #     connectivity = []
    #     default_amplitude = 3e2
    #
    #     # Amplitudes
    #     options = SalamanderControlOptions.walking()
    #     amplitudes = [
    #         options["body_stand_amplitude"] * np.sin(
    #             2 * np.pi * i / n_body_joints
    #             - options["body_stand_shift"]
    #         )
    #         for i in range(n_body_joints)
    #     ]
    #
    #     # Body
    #     for i in range(n_body_joints - 1):
    #         # i - i
    #         connectivity.append([
    #             bodyosc2index(joint_i=i, side=1),
    #             bodyosc2index(joint_i=i, side=0),
    #             default_amplitude, np.pi
    #         ])
    #         connectivity.append([
    #             bodyosc2index(joint_i=i, side=0),
    #             bodyosc2index(joint_i=i, side=1),
    #             default_amplitude, np.pi
    #         ])
    #         # i - i+1
    #         phase_diff = (
    #             0
    #             if np.sign(amplitudes[i]) == np.sign(amplitudes[i + 1])
    #             else np.pi
    #         )
    #         for side in range(2):
    #             connectivity.append([
    #                 bodyosc2index(joint_i=i + 1, side=side),
    #                 bodyosc2index(joint_i=i, side=side),
    #                 default_amplitude, phase_diff
    #             ])
    #             connectivity.append([
    #                 bodyosc2index(joint_i=i, side=side),
    #                 bodyosc2index(joint_i=i + 1, side=side),
    #                 default_amplitude, phase_diff
    #             ])
    #     # i+1 - i+1 (final)
    #     connectivity.append([
    #         bodyosc2index(joint_i=n_body_joints - 1, side=1),
    #         bodyosc2index(joint_i=n_body_joints - 1, side=0),
    #         default_amplitude, np.pi
    #     ])
    #     connectivity.append([
    #         bodyosc2index(joint_i=n_body_joints - 1, side=0),
    #         bodyosc2index(joint_i=n_body_joints - 1, side=1),
    #         default_amplitude, np.pi
    #     ])
    #
    #     # Legs (internal)
    #     for leg_i in range(2):
    #         for side_i in range(2):
    #             # 0 - 0
    #             connectivity.append([
    #                 legosc2index(leg_i=leg_i, side_i=side_i, joint_i=0, side=1),
    #                 legosc2index(leg_i=leg_i, side_i=side_i, joint_i=0, side=0),
    #                 default_amplitude, np.pi
    #             ])
    #             connectivity.append([
    #                 legosc2index(leg_i=leg_i, side_i=side_i, joint_i=0, side=0),
    #                 legosc2index(leg_i=leg_i, side_i=side_i, joint_i=0, side=1),
    #                 default_amplitude, np.pi
    #             ])
    #             # 0 - 1
    #             connectivity.append([
    #                 legosc2index(leg_i=leg_i, side_i=side_i, joint_i=1, side=0),
    #                 legosc2index(leg_i=leg_i, side_i=side_i, joint_i=0, side=0),
    #                 default_amplitude, 0.5 * np.pi
    #             ])
    #             connectivity.append([
    #                 legosc2index(leg_i=leg_i, side_i=side_i, joint_i=0, side=0),
    #                 legosc2index(leg_i=leg_i, side_i=side_i, joint_i=1, side=0),
    #                 default_amplitude, -0.5 * np.pi
    #             ])
    #             connectivity.append([
    #                 legosc2index(leg_i=leg_i, side_i=side_i, joint_i=1, side=1),
    #                 legosc2index(leg_i=leg_i, side_i=side_i, joint_i=0, side=1),
    #                 default_amplitude, 0.5 * np.pi
    #             ])
    #             connectivity.append([
    #                 legosc2index(leg_i=leg_i, side_i=side_i, joint_i=0, side=1),
    #                 legosc2index(leg_i=leg_i, side_i=side_i, joint_i=1, side=1),
    #                 default_amplitude, -0.5 * np.pi
    #             ])
    #             # 1 - 1
    #             connectivity.append([
    #                 legosc2index(leg_i=leg_i, side_i=side_i, joint_i=1, side=1),
    #                 legosc2index(leg_i=leg_i, side_i=side_i, joint_i=1, side=0),
    #                 default_amplitude, np.pi
    #             ])
    #             connectivity.append([
    #                 legosc2index(leg_i=leg_i, side_i=side_i, joint_i=1, side=0),
    #                 legosc2index(leg_i=leg_i, side_i=side_i, joint_i=1, side=1),
    #                 default_amplitude, np.pi
    #             ])
    #             # 1 - 2
    #             connectivity.append([
    #                 legosc2index(leg_i=leg_i, side_i=side_i, joint_i=2, side=0),
    #                 legosc2index(leg_i=leg_i, side_i=side_i, joint_i=1, side=0),
    #                 default_amplitude, 0
    #             ])
    #             connectivity.append([
    #                 legosc2index(leg_i=leg_i, side_i=side_i, joint_i=1, side=0),
    #                 legosc2index(leg_i=leg_i, side_i=side_i, joint_i=2, side=0),
    #                 default_amplitude, 0
    #             ])
    #             connectivity.append([
    #                 legosc2index(leg_i=leg_i, side_i=side_i, joint_i=2, side=1),
    #                 legosc2index(leg_i=leg_i, side_i=side_i, joint_i=1, side=1),
    #                 default_amplitude, 0
    #             ])
    #             connectivity.append([
    #                 legosc2index(leg_i=leg_i, side_i=side_i, joint_i=1, side=1),
    #                 legosc2index(leg_i=leg_i, side_i=side_i, joint_i=2, side=1),
    #                 default_amplitude, 0
    #             ])
    #             # 2 - 2
    #             connectivity.append([
    #                 legosc2index(leg_i=leg_i, side_i=side_i, joint_i=2, side=1),
    #                 legosc2index(leg_i=leg_i, side_i=side_i, joint_i=2, side=0),
    #                 default_amplitude, np.pi
    #             ])
    #             connectivity.append([
    #                 legosc2index(leg_i=leg_i, side_i=side_i, joint_i=2, side=0),
    #                 legosc2index(leg_i=leg_i, side_i=side_i, joint_i=2, side=1),
    #                 default_amplitude, np.pi
    #             ])
    #
    #     # Opposite leg interaction
    #     # TODO
    #
    #     # Following leg interaction
    #     # TODO
    #
    #     # Body-legs interaction
    #     for side_i in range(2):
    #         # Forelimbs
    #         connectivity.append([
    #             legosc2index(leg_i=0, side_i=side_i, joint_i=0, side=0),
    #             bodyosc2index(joint_i=1, side=side_i),
    #             default_amplitude, np.pi
    #         ])
    #         connectivity.append([
    #             bodyosc2index(joint_i=1, side=side_i),
    #             legosc2index(leg_i=0, side_i=side_i, joint_i=0, side=0),
    #             default_amplitude, np.pi
    #         ])
    #         connectivity.append([
    #             legosc2index(leg_i=0, side_i=side_i, joint_i=0, side=1),
    #             bodyosc2index(joint_i=1, side=side_i),
    #             default_amplitude, 0
    #         ])
    #         connectivity.append([
    #             bodyosc2index(joint_i=1, side=side_i),
    #             legosc2index(leg_i=0, side_i=side_i, joint_i=0, side=1),
    #             default_amplitude, 0
    #         ])
    #         # Hind limbs
    #         connectivity.append([
    #             legosc2index(leg_i=1, side_i=side_i, joint_i=0, side=0),
    #             bodyosc2index(joint_i=4, side=side_i),
    #             default_amplitude, np.pi
    #         ])
    #         connectivity.append([
    #             bodyosc2index(joint_i=4, side=side_i),
    #             legosc2index(leg_i=1, side_i=side_i, joint_i=0, side=0),
    #             default_amplitude, np.pi
    #         ])
    #         connectivity.append([
    #             legosc2index(leg_i=1, side_i=side_i, joint_i=0, side=1),
    #             bodyosc2index(joint_i=4, side=side_i),
    #             default_amplitude, 0
    #         ])
    #         connectivity.append([
    #             bodyosc2index(joint_i=4, side=side_i),
    #             legosc2index(leg_i=1, side_i=side_i, joint_i=0, side=1),
    #             default_amplitude, 0
    #         ])
    #     return connectivity
    #
    # @staticmethod
    # def swimming_parameters():
    #     """Swimming parameters"""
    #     raise Exception
    #     n_body_joints = 11
    #     connectivity = []
    #     default_amplitude = 3e2
    #
    #     # Body
    #     for i in range(n_body_joints - 1):
    #         # i - i
    #         connectivity.append([
    #             bodyosc2index(joint_i=i, side=1),
    #             bodyosc2index(joint_i=i, side=0),
    #             default_amplitude, np.pi
    #         ])
    #         connectivity.append([
    #             bodyosc2index(joint_i=i, side=0),
    #             bodyosc2index(joint_i=i, side=1),
    #             default_amplitude, np.pi
    #         ])
    #         # i - i+1
    #         for side in range(2):
    #             connectivity.append([
    #                 bodyosc2index(joint_i=i + 1, side=side),
    #                 bodyosc2index(joint_i=i, side=side),
    #                 default_amplitude, 2 * np.pi / n_body_joints
    #             ])
    #             connectivity.append([
    #                 bodyosc2index(joint_i=i, side=side),
    #                 bodyosc2index(joint_i=i + 1, side=side),
    #                 default_amplitude, -2 * np.pi / n_body_joints
    #             ])
    #     # i+1 - i+1 (final)
    #     connectivity.append([
    #         bodyosc2index(joint_i=n_body_joints - 1, side=1),
    #         bodyosc2index(joint_i=n_body_joints - 1, side=0),
    #         default_amplitude, np.pi
    #     ])
    #     connectivity.append([
    #         bodyosc2index(joint_i=n_body_joints - 1, side=0),
    #         bodyosc2index(joint_i=n_body_joints - 1, side=1),
    #         default_amplitude, np.pi
    #     ])
    #
    #     # Legs (internal)
    #     for leg_i in range(2):
    #         for side_i in range(2):
    #             # 0 - 0
    #             connectivity.append([
    #                 legosc2index(leg_i=leg_i, side_i=side_i, joint_i=0, side=1),
    #                 legosc2index(leg_i=leg_i, side_i=side_i, joint_i=0, side=0),
    #                 default_amplitude, np.pi
    #             ])
    #             connectivity.append([
    #                 legosc2index(leg_i=leg_i, side_i=side_i, joint_i=0, side=0),
    #                 legosc2index(leg_i=leg_i, side_i=side_i, joint_i=0, side=1),
    #                 default_amplitude, np.pi
    #             ])
    #             # 0 - 1
    #             connectivity.append([
    #                 legosc2index(leg_i=leg_i, side_i=side_i, joint_i=1, side=0),
    #                 legosc2index(leg_i=leg_i, side_i=side_i, joint_i=0, side=0),
    #                 default_amplitude, 0.5 * np.pi
    #             ])
    #             connectivity.append([
    #                 legosc2index(leg_i=leg_i, side_i=side_i, joint_i=0, side=0),
    #                 legosc2index(leg_i=leg_i, side_i=side_i, joint_i=1, side=0),
    #                 default_amplitude, -0.5 * np.pi
    #             ])
    #             connectivity.append([
    #                 legosc2index(leg_i=leg_i, side_i=side_i, joint_i=1, side=1),
    #                 legosc2index(leg_i=leg_i, side_i=side_i, joint_i=0, side=1),
    #                 default_amplitude, 0.5 * np.pi
    #             ])
    #             connectivity.append([
    #                 legosc2index(leg_i=leg_i, side_i=side_i, joint_i=0, side=1),
    #                 legosc2index(leg_i=leg_i, side_i=side_i, joint_i=1, side=1),
    #                 default_amplitude, -0.5 * np.pi
    #             ])
    #             # 1 - 1
    #             connectivity.append([
    #                 legosc2index(leg_i=leg_i, side_i=side_i, joint_i=1, side=1),
    #                 legosc2index(leg_i=leg_i, side_i=side_i, joint_i=1, side=0),
    #                 default_amplitude, np.pi
    #             ])
    #             connectivity.append([
    #                 legosc2index(leg_i=leg_i, side_i=side_i, joint_i=1, side=0),
    #                 legosc2index(leg_i=leg_i, side_i=side_i, joint_i=1, side=1),
    #                 default_amplitude, np.pi
    #             ])
    #             # 1 - 2
    #             connectivity.append([
    #                 legosc2index(leg_i=leg_i, side_i=side_i, joint_i=2, side=0),
    #                 legosc2index(leg_i=leg_i, side_i=side_i, joint_i=1, side=0),
    #                 default_amplitude, 0
    #             ])
    #             connectivity.append([
    #                 legosc2index(leg_i=leg_i, side_i=side_i, joint_i=1, side=0),
    #                 legosc2index(leg_i=leg_i, side_i=side_i, joint_i=2, side=0),
    #                 default_amplitude, 0
    #             ])
    #             connectivity.append([
    #                 legosc2index(leg_i=leg_i, side_i=side_i, joint_i=2, side=1),
    #                 legosc2index(leg_i=leg_i, side_i=side_i, joint_i=1, side=1),
    #                 default_amplitude, 0
    #             ])
    #             connectivity.append([
    #                 legosc2index(leg_i=leg_i, side_i=side_i, joint_i=1, side=1),
    #                 legosc2index(leg_i=leg_i, side_i=side_i, joint_i=2, side=1),
    #                 default_amplitude, 0
    #             ])
    #             # 2 - 2
    #             connectivity.append([
    #                 legosc2index(leg_i=leg_i, side_i=side_i, joint_i=2, side=1),
    #                 legosc2index(leg_i=leg_i, side_i=side_i, joint_i=2, side=0),
    #                 default_amplitude, 0
    #             ])
    #             connectivity.append([
    #                 legosc2index(leg_i=leg_i, side_i=side_i, joint_i=2, side=0),
    #                 legosc2index(leg_i=leg_i, side_i=side_i, joint_i=2, side=1),
    #                 default_amplitude, 0
    #             ])
    #
    #     # Opposite leg interaction
    #     # TODO
    #
    #     # Following leg interaction
    #     # TODO
    #
    #     # Body-legs interaction
    #     for side_i in range(2):
    #         # Forelimbs
    #         connectivity.append([
    #             legosc2index(leg_i=0, side_i=side_i, joint_i=0, side=0),
    #             bodyosc2index(joint_i=1, side=side_i),
    #             default_amplitude, np.pi
    #         ])
    #         connectivity.append([
    #             bodyosc2index(joint_i=1, side=side_i),
    #             legosc2index(leg_i=0, side_i=side_i, joint_i=0, side=0),
    #             default_amplitude, np.pi
    #         ])
    #         connectivity.append([
    #             legosc2index(leg_i=0, side_i=side_i, joint_i=0, side=1),
    #             bodyosc2index(joint_i=1, side=side_i),
    #             default_amplitude, 0
    #         ])
    #         connectivity.append([
    #             bodyosc2index(joint_i=1, side=side_i),
    #             legosc2index(leg_i=0, side_i=side_i, joint_i=0, side=1),
    #             default_amplitude, 0
    #         ])
    #         # Hind limbs
    #         connectivity.append([
    #             legosc2index(leg_i=1, side_i=side_i, joint_i=0, side=0),
    #             bodyosc2index(joint_i=4, side=side_i),
    #             default_amplitude, np.pi
    #         ])
    #         connectivity.append([
    #             bodyosc2index(joint_i=4, side=side_i),
    #             legosc2index(leg_i=1, side_i=side_i, joint_i=0, side=0),
    #             default_amplitude, np.pi
    #         ])
    #         connectivity.append([
    #             legosc2index(leg_i=1, side_i=side_i, joint_i=0, side=1),
    #             bodyosc2index(joint_i=4, side=side_i),
    #             default_amplitude, 0
    #         ])
    #         connectivity.append([
    #             bodyosc2index(joint_i=4, side=side_i),
    #             legosc2index(leg_i=1, side_i=side_i, joint_i=0, side=1),
    #             default_amplitude, 0
    #         ])
    #     return connectivity

    @staticmethod
    def load_params():
        opt = ModelOptions()
        # body_connections = _options['connec_body']
        # limb_connections = _options['connec_left_forelimb'] + _options['connec_right_forelimb'] + _options['connec_left_hindlimb'] + _options['connec_right_hindlimb']
        # body_to_limb_connections = _options['connec_body_left_forelimb'] + _options['connec_body_right_forelimb'] + _options['connec_body_left_hindlimb'] + _options['connec_body_right_hindlimb']
        # limb_to_limb_connections = _options['connec_inter_limb']
        # connectivity = body_connections + limb_connections + body_to_limb_connections + limb_to_limb_connections
        n_body = opt['n_body']
        n_dof_leg = opt['n_dof_legs']
        n_leg = 4
        w_body = opt['weigths_body']
        w_leg = opt['weigths_limb']
        phi_contra_body = opt['phi_contra_body']
        phi_up_body = opt['phi_up_body']
        phi_down_body = opt['phi_down_body']

        connectivity = np.zeros([1, 4])
        # body connectivity
        for i in np.arange(n_body):
            # contralateral connectivity
            connectivity = np.vstack((connectivity, [i, i + n_body, w_body, phi_contra_body]))
            connectivity = np.vstack((connectivity, [i + n_body, i, w_body, phi_contra_body]))
            if i < n_body - 1:
                # left side of body
                connectivity = np.vstack((connectivity, [i, i + 1, w_body, phi_down_body]))
                connectivity = np.vstack((connectivity, [i + 1, i, w_body, phi_up_body]))
                # right side of body
                connectivity = np.vstack((connectivity, [i + n_body, i + n_body + 1, w_body, phi_down_body]))
                connectivity = np.vstack((connectivity, [i + n_body + 1, i + n_body, w_body, phi_up_body]))

        leg_offset = 2 * n_body
        left_forelimb_offset = 0 + leg_offset
        right_forelimb_offset = (2 * n_dof_leg) + leg_offset
        left_hindlimb_offset = 2 * (2 * n_dof_leg) + leg_offset
        right_hindlimb_offset = 3 * (2 * n_dof_leg) + leg_offset

        for i in np.arange(2 * n_dof_leg):
            if i == 0 or np.mod(i, 3) == 0:  # shoulder
                # left forelimb shoulder
                connectivity = np.vstack(
                    (connectivity,
                     [i + left_forelimb_offset, i + left_forelimb_offset + 1, w_leg, opt['phi_shoulder_up']]))
                connectivity = np.vstack(
                    (connectivity,
                     [i + left_forelimb_offset + 1, i + left_forelimb_offset, w_leg, opt['phi_shoulder_down']]))
                # right forelimb shoulder
                connectivity = np.vstack(
                    (connectivity,
                     [i + right_forelimb_offset, i + right_forelimb_offset + 1, w_leg, opt['phi_shoulder_up']]))
                connectivity = np.vstack(
                    (connectivity, [i + right_forelimb_offset + 1, i + right_forelimb_offset, w_leg,
                                    opt['phi_shoulder_down']]))
                # left hindlim shoulder
                connectivity = np.vstack(
                    (connectivity,
                     [i + left_hindlimb_offset, i + left_hindlimb_offset + 1, w_leg, opt['phi_shoulder_up']]))
                connectivity = np.vstack(
                    (connectivity,
                     [i + left_hindlimb_offset + 1, i + left_hindlimb_offset, w_leg, opt['phi_shoulder_down']]))
                # right hindlimb shoulder
                connectivity = np.vstack(
                    (connectivity,
                     [i + right_hindlimb_offset, i + right_hindlimb_offset + 1, w_leg, opt['phi_shoulder_up']]))
                connectivity = np.vstack(
                    (connectivity, [i + right_hindlimb_offset + 1, i + right_hindlimb_offset, w_leg,
                                    opt['phi_shoulder_down']]))

            if i == 1 or i == 1 + n_dof_leg:  # knee
                connectivity = np.vstack(
                    (connectivity, [i + left_forelimb_offset, i + left_forelimb_offset + 1, w_leg, 0]))
                connectivity = np.vstack(
                    (connectivity, [i + left_forelimb_offset + 1, i + left_forelimb_offset, w_leg, 0]))
                # right forelimb shoulder
                connectivity = np.vstack(
                    (connectivity, [i + right_forelimb_offset, i + right_forelimb_offset + 1, w_leg, 0]))
                connectivity = np.vstack(
                    (connectivity, [i + right_forelimb_offset + 1, i + right_forelimb_offset, w_leg, 0]))
                # left hindlim shoulder
                connectivity = np.vstack(
                    (connectivity, [i + left_hindlimb_offset, i + left_hindlimb_offset + 1, w_leg, 0]))
                connectivity = np.vstack(
                    (connectivity, [i + left_hindlimb_offset + 1, i + left_hindlimb_offset, w_leg, 0]))
                # right hindlimb shoulder
                connectivity = np.vstack(
                    (connectivity, [i + right_hindlimb_offset, i + right_hindlimb_offset + 1, w_leg, 0]))
                connectivity = np.vstack(
                    (connectivity, [i + right_hindlimb_offset + 1, i + right_hindlimb_offset, w_leg, 0]))

        for i in np.arange(n_dof_leg):  # contralateral connexion
            if i == n_dof_leg - 1:
                phi = 0
            else:
                phi = np.pi
            # left forelimb
            connectivity = np.vstack(
                (connectivity, [i + left_forelimb_offset, i + left_forelimb_offset + n_dof_leg, w_leg, phi]))
            connectivity = np.vstack(
                (connectivity, [i + left_forelimb_offset + n_dof_leg, i + left_forelimb_offset, w_leg, phi]))

            connectivity = np.vstack(
                (connectivity, [i + right_forelimb_offset, i + right_forelimb_offset + n_dof_leg, w_leg, phi]))
            connectivity = np.vstack(
                (connectivity, [i + right_forelimb_offset + n_dof_leg, i + right_forelimb_offset, w_leg, phi]))

            connectivity = np.vstack(
                (connectivity, [i + left_hindlimb_offset, i + left_hindlimb_offset + n_dof_leg, w_leg, phi]))
            connectivity = np.vstack(
                (connectivity, [i + left_hindlimb_offset + n_dof_leg, i + left_hindlimb_offset, w_leg, phi]))

            connectivity = np.vstack(
                (connectivity, [i + right_hindlimb_offset, i + right_hindlimb_offset + n_dof_leg, w_leg, phi]))
            connectivity = np.vstack(
                (connectivity, [i + right_hindlimb_offset + n_dof_leg, i + right_hindlimb_offset, w_leg, phi]))

        # left forelimb connection to body
        connectivity = np.vstack((connectivity, [0, 22, 3 * w_body, np.pi]))
        connectivity = np.vstack((connectivity, [0, 25, 3 * w_body, 0]))
        connectivity = np.vstack((connectivity, [1, 22, 3 * w_body, np.pi]))
        connectivity = np.vstack((connectivity, [1, 25, 3 * w_body, 0]))
        # right forelimb connection to body
        connectivity = np.vstack((connectivity, [11, 28, 3 * w_body, np.pi]))
        connectivity = np.vstack((connectivity, [11, 31, 3 * w_body, 0]))
        connectivity = np.vstack((connectivity, [12, 28, 3 * w_body, np.pi]))
        connectivity = np.vstack((connectivity, [12, 31, 3 * w_body, 0]))
        # left hindlimb connections to body
        connectivity = np.vstack((connectivity, [6, 34, 3 * w_body, np.pi]))
        connectivity = np.vstack((connectivity, [6, 37, 3 * w_body, 0]))
        connectivity = np.vstack((connectivity, [7, 34, 3 * w_body, np.pi]))
        connectivity = np.vstack((connectivity, [7, 37, 3 * w_body, 0]))
        connectivity = np.vstack((connectivity, [8, 34, 3 * w_body, np.pi]))
        connectivity = np.vstack((connectivity, [8, 37, 3 * w_body, 0]))
        connectivity = np.vstack((connectivity, [9, 34, 3 * w_body, np.pi]))
        connectivity = np.vstack((connectivity, [9, 37, 3 * w_body, 0]))
        # right hindlimb connections to body
        connectivity = np.vstack((connectivity, [17, 40, 3 * w_body, np.pi]))
        connectivity = np.vstack((connectivity, [17, 43, 3 * w_body, 0]))
        connectivity = np.vstack((connectivity, [18, 40, 3 * w_body, np.pi]))
        connectivity = np.vstack((connectivity, [18, 43, 3 * w_body, 0]))
        connectivity = np.vstack((connectivity, [19, 40, 3 * w_body, np.pi]))
        connectivity = np.vstack((connectivity, [19, 43, 3 * w_body, 0]))
        connectivity = np.vstack((connectivity, [20, 40, 3 * w_body, np.pi]))
        connectivity = np.vstack((connectivity, [20, 43, 3 * w_body, 0]))

        # leg to leg connections
        connectivity = np.vstack((connectivity, [22, 34, 3 * w_body, np.pi]))
        connectivity = np.vstack((connectivity, [34, 22, 3 * w_body, np.pi]))
        connectivity = np.vstack((connectivity, [22, 28, 3 * w_body, np.pi]))
        connectivity = np.vstack((connectivity, [28, 22, 3 * w_body, np.pi]))
        connectivity = np.vstack((connectivity, [40, 34, 3 * w_body, np.pi]))
        connectivity = np.vstack((connectivity, [34, 40, 3 * w_body, np.pi]))
        connectivity = np.vstack((connectivity, [28, 40, 3 * w_body, np.pi]))
        connectivity = np.vstack((connectivity, [40, 28, 3 * w_body, np.pi]))
        connectivity = np.vstack((connectivity, [25, 37, 3 * w_body, np.pi]))
        connectivity = np.vstack((connectivity, [37, 25, 3 * w_body, np.pi]))
        connectivity = np.vstack((connectivity, [43, 37, 3 * w_body, np.pi]))
        connectivity = np.vstack((connectivity, [37, 43, 3 * w_body, np.pi]))
        connectivity = np.vstack((connectivity, [25, 31, 3 * w_body, np.pi]))
        connectivity = np.vstack((connectivity, [31, 25, 3 * w_body, np.pi]))
        connectivity = np.vstack((connectivity, [31, 43, 3 * w_body, np.pi]))
        connectivity = np.vstack((connectivity, [43, 31, 3 * w_body, np.pi]))

        debug = True
        if debug == True:
            print("-----connectivity-----")
            for i in np.arange(0,len(connectivity)):
                print(connectivity[i][:])
            print(np.shape(connectivity))
            #§  pdb.set_trace()

        return connectivity

    @classmethod
    def for_moving(cls):
        connectivity = cls.load_params()
        return cls(np.array(connectivity))

    @classmethod
    def for_walking(cls):
        """Parameters for walking"""
        connectivity = cls.walking_parameters()
        return cls(np.array(connectivity))

    @classmethod
    def for_swimming(cls):
        """Parameters for swimming"""
        connectivity = cls.swimming_parameters()
        return cls(np.array(connectivity))

>>>>>>> 63e551a0
    @property
    def connections(self):
        """Connections"""
        return self.array[:, [0, 1]]

    @property
    def weights(self):
        """Weights"""
        return self.array[:, 2]

    @property
    def desired_phases(self):
        """Weights"""
        return self.array[:, 3]


class JointsArray(NetworkArray):
    """Oscillator array"""

    @classmethod
    def from_parameters(cls, offsets, rates):
        """From each parameter"""
        return cls(np.array([offsets, rates]))

<<<<<<< HEAD
=======
    @staticmethod
    def walking_parameters():
        """Walking parameters"""
        raise Exception
        n_body = 11
        n_dof_legs = 3
        n_legs = 4
        n_joints = n_body + n_legs * n_dof_legs
        options = SalamanderControlOptions.walking()
        offsets = np.zeros(n_joints)
        for leg_i in range(n_legs):
            for i in range(n_dof_legs):
                offsets[n_body + leg_i * n_dof_legs + i] = (
                    options["leg_{}_offset".format(i)]
                )
        rates = 10 * np.ones(n_joints)

        return offsets, rates

    @staticmethod
    def swimming_parameters():
        """Swimming parameters"""
        raise Exception
        n_body = 11
        n_dof_legs = 3
        n_legs = 4
        n_joints = n_body + n_legs * n_dof_legs
        options = SalamanderControlOptions.swimming()
        offsets = np.zeros(n_joints)
        for leg_i in range(n_legs):
            for i in range(n_dof_legs):
                offsets[n_body + leg_i * n_dof_legs + i] = (
                    options["leg_{}_offset".format(i)]
                )
        rates = 10 * np.ones(n_joints)
        return offsets, rates


    @staticmethod
    def load_params():
        _options = ModelOptions()
        offsets = _options['joints_offset']
        rates = _options['joints_rate']

        debug = True
        if debug == True:
            print("-----offsets-----")
            print(offsets)
            print('-----rates-----')
            print(rates)
            #pdb.set_trace()

        return offsets, rates

    @classmethod
    def for_moving(cls):
        offsets, rates = cls.load_params()
        return cls.from_parameters(offsets, rates)


    @classmethod
    def for_walking(cls):
        """Parameters for walking"""
        offsets, rates = cls.walking_parameters()
        return cls.from_parameters(offsets, rates)

    @classmethod
    def for_swimming(cls):
        """Parameters for swimming"""
        offsets, rates = cls.swimming_parameters()
        return cls.from_parameters(offsets, rates)

>>>>>>> 63e551a0
    @property
    def offsets(self):
        """Joints angles offsets"""
        return self.array[0]

    @property
    def rates(self):
        """Joints angles offsets rates"""
        return self.array[1]

    def set_body_offset(self, value, n_body_joints=11):
        """Body offset"""
<<<<<<< HEAD
        self.array[0, :n_body_joints] = value
=======
        self.array[0, :n_body_joints] = value

    def update_drives(self, drive_speed, drive_turn):
        """
        :param drive_speed: drive that change the frequency
        :param drive_turn: drive that change the offset
        :return: send to the simulation the drive
        """
        drive_low_sat = 1
        drive_up_sat = 3
        # options = ModelOptions()
        # bodyosc2index, legosc2index
        if drive_low_sat <= drive_speed <= drive_up_sat:
            for leg_i in range(2):
                for side_i in range(2):
                    self.offsets[legjoint2index(leg_i, side_i, 0)] = 0
                    self.offsets[legjoint2index(leg_i, side_i, 1)] = np.pi/32
                    self.offsets[legjoint2index(leg_i, side_i, 2)] = np.pi/8
                    print('=====update walking offsets=====')
                    print(self.offsets)

        else:
            for leg_i in range(2):
                for side_i in range(2):
                    self.offsets[legjoint2index(leg_i, side_i, 0)] = -2*np.pi/5
                    self.offsets[legjoint2index(leg_i, side_i, 1)] = 0
                    self.offsets[legjoint2index(leg_i, side_i, 2)] = 0
                    print('=====update swimming offsets=====')
                    print(self.offsets)
                    #pdb.set_trace()


class SalamanderNetworkODE(ODESolver):
    """Salamander network"""

    def __init__(self, state, parameters, timestep):
        super(SalamanderNetworkODE, self).__init__(
            ode=ODE(rk4, ode_oscillators_sparse),
            state=state.array,
            timestep=timestep,
            parameters=parameters.to_ode_parameters()
        )
        self.state = state
        self.parameters = parameters
        self._n_oscillators = state.n_oscillators
        self._n_joints = parameters.joints.shape()[1]
        n_body = 11
        n_legs_dofs = 3
        # n_legs = 4
        self.group0 = [
            bodyosc2index(joint_i=i, side=0)
            for i in range(11)
        ] + [
            legosc2index(leg_i=leg_i, side_i=side_i, joint_i=joint_i, side=0)
            for leg_i in range(2)
            for side_i in range(2)
            for joint_i in range(n_legs_dofs)
        ]
        self.group1 = [
            bodyosc2index(joint_i=i, side=1)
            for i in range(n_body)
        ] + [
            legosc2index(leg_i=leg_i, side_i=side_i, joint_i=joint_i, side=1)
            for leg_i in range(2)
            for side_i in range(2)
            for joint_i in range(n_legs_dofs)
        ]

    @classmethod
    def from_gait(cls, gait, n_iterations, timestep):
        """ Salamander network from gait"""
        return (
            cls.swimming(n_iterations, timestep)
            if gait == "swimming"
            else cls.walking(n_iterations, timestep)
        )

    def update_gait(self, gait):
        """Update from gait"""
        self.parameters.update_gait(gait)
        self._parameters = self.parameters.to_ode_parameters()

    @classmethod
    def walking(cls, n_iterations, timestep):
        """Salamander swimming network"""
        state = OscillatorNetworkState.default_state(n_iterations)
        parameters = SalamanderNetworkParameters.for_walking()
        #TODO
        #parameters = 
        return cls(state, parameters, timestep)

    @classmethod
    def swimming(cls, n_iterations, timestep):
        """Salamander swimming network"""
        state = OscillatorNetworkState.default_state(n_iterations)
        parameters = SalamanderNetworkParameters.for_swimming()
        return cls(state, parameters, timestep)

    def control_step(self):
        """Control step"""
        self.step()
        return self.current_state

    @property
    def phases(self):
        """Oscillators phases"""
        return self._state[:, 0, :self._n_oscillators]

    @property
    def dphases(self):
        """Oscillators phases velocity"""
        return self._state[:, 1, :self._n_oscillators]

    @property
    def amplitudes(self):
        """Amplitudes"""
        return self._state[:, 0, self._n_oscillators:2 * self._n_oscillators]

    @property
    def damplitudes(self):
        """Amplitudes velocity"""
        return self._state[:, 1, self._n_oscillators:2 * self._n_oscillators]

    @property
    def offsets(self):
        """Offset"""
        return self._state[:, 0, 2 * self._n_oscillators:]

    @property
    def doffsets(self):
        """Offset velocity"""
        return self._state[:, 1, 2 * self._n_oscillators:]

    def get_outputs(self):
        """Outputs"""
        return self.amplitudes[self.iteration] * (
                1 + np.cos(self.phases[self.iteration])
        )

    def get_outputs_all(self):
        """Outputs"""
        return self.amplitudes * (
                1 + np.cos(self.phases)
        )

    def get_doutputs(self):
        """Outputs velocity"""
        return self.damplitudes[self.iteration] * (
                1 + np.cos(self.phases[self.iteration])
        ) - (
                       self.amplitudes[self.iteration]
                       * np.sin(self.phases[self.iteration])
                       * self.dphases[self.iteration]
               )

    def get_doutputs_all(self):
        """Outputs velocity"""
        return self.damplitudes * (
                1 + np.cos(self.phases)
        ) - self.amplitudes * np.sin(self.phases) * self.dphases

    def get_position_output(self):
        """Position output"""
        outputs = self.get_outputs()
        return (
                0.5 * (outputs[self.group0] - outputs[self.group1])
                + self.offsets[self.iteration]
        )

    def get_position_output_all(self):
        """Position output"""
        outputs = self.get_outputs_all()
        return (
                0.5 * (outputs[:, self.group0] - outputs[:, self.group1])
                + self.offsets
        )

    def get_velocity_output(self):
        """Position output"""
        outputs = self.get_doutputs()
        return 0.5 * (outputs[self.group0] - outputs[self.group1])

    def get_velocity_output_all(self):
        """Position output"""
        outputs = self.get_doutputs_all()
        return 0.5 * (outputs[:, self.group0] - outputs[:, self.group1])

    def update_drive(self, drive_speed, drive_turn):
        """Update drives"""
        self.parameters.oscillators.update_drives(drive_speed, drive_turn)
        self.parameters.joints.update_drives(drive_speed, drive_turn)
>>>>>>> 63e551a0
<|MERGE_RESOLUTION|>--- conflicted
+++ resolved
@@ -1,15 +1,7 @@
 """Network"""
 
 import numpy as np
-<<<<<<< HEAD
-
-=======
-from ..cy_controller import ode_oscillators_sparse, rk4
-from .convention import bodyosc2index, legosc2index, legjoint2index
-from .control_options import SalamanderControlOptions
-from ..animats.model_options2 import ModelOptions
-import pdb
->>>>>>> 63e551a0
+
 
 class ODE(dict):
     """ODE"""
@@ -75,7 +67,7 @@
     def __init__(self, ode, state, timestep, **kwargs):
         super(ODESolver, self).__init__(ode, state, timestep, **kwargs)
         iterations = np.shape(state)[0]
-        self._times = np.arange(0, timestep * iterations, timestep)
+        self._times = np.arange(0, timestep*iterations, timestep)
         assert len(self._times) == iterations
 
     @property
@@ -109,36 +101,6 @@
         self._iteration = iteration
         super(OscillatorNetworkState, self).__init__(state)
 
-<<<<<<< HEAD
-=======
-    @staticmethod
-    def default_initial_state():
-        """Default state"""
-        n_joints = 11 + 4 * 3
-        return np.linspace(0, 1e-6, 5 * n_joints)
-
-    @staticmethod
-    def default_state(n_iterations):
-        """Default state"""
-        n_joints = 11 + 4 * 3
-        n_oscillators = 2 * n_joints
-        return OscillatorNetworkState.from_initial_state(
-            initial_state=OscillatorNetworkState.default_initial_state(),
-            n_iterations=n_iterations,
-            n_oscillators=n_oscillators
-        )
-
-    @classmethod
-    def from_initial_state(cls, initial_state, n_iterations, n_oscillators):
-        """From initial state"""
-        state = np.zeros(
-            [n_iterations, 2, np.shape(initial_state)[0]],
-            dtype=np.float64
-        )
-        state[0, 0] = np.array(initial_state)
-        return cls(state, n_oscillators)
-
->>>>>>> 63e551a0
     @classmethod
     def from_solver(cls, solver, n_oscillators):
         """From solver"""
@@ -168,69 +130,11 @@
         super(NetworkParameters, self).__init__(
             [NetworkArray(np.zeros([  # Runge-Kutta parameters
                 7,
-                2 * oscillators.shape()[1] + 1 * joints.shape()[1]
+                2*oscillators.shape()[1] + 1*joints.shape()[1]
             ]))],
             [oscillators, connectivity, joints]
         )
-        
-
-<<<<<<< HEAD
-=======
-    @classmethod
-    def from_gait(cls, gait):
-        """ Salamander network parameters from gait"""
-        return (
-            cls.for_swimming()
-            if gait == "swimming"
-            else cls.for_walking()
-        )
-
-    def update_gait(self, gait):
-        """Update from gait"""
-        self[1][0] = OscillatorArray.for_moving()
-        self[1][1] = ConnectivityArray.for_moving()
-        self[1][2] = JointsArray.for_moving()
-        
-    @staticmethod
-    def my_network():
-        """implementation of blaise"""    
-        oscillators = OscillatorArray.for_moving()
-        connectivity = ConnectivityArray.for_moving()
-        joints = JointsArray.for_moving()
-        #pdb.set_trace()
-        return oscillators, connectivity, joints
-
-    # @staticmethod
-    # def walking_parameters():
-    #     """Walking parameters"""
-    #     raise Exception
-    #     oscillators = OscillatorArray.for_walking()
-    #     connectivity = ConnectivityArray.for_walking()
-    #     joints = JointsArray.for_walking()
-    #     return oscillators, connectivity, joints
-
-    # @staticmethod
-    # def swimming_parameters():
-    #     """Swimming parameters"""
-    #     raise Exception
-    #     oscillators = OscillatorArray.for_swimming()
-    #     connectivity = ConnectivityArray.for_swimming()
-    #     joints = JointsArray.for_swimming()
-    #     return oscillators, connectivity, joints
-
-    @classmethod
-    def for_walking(cls):
-        """Salamander swimming network"""
-        oscillators, connectivity, joints = cls.my_network()
-        return cls(oscillators, connectivity, joints)
-
-    @classmethod
-    def for_swimming(cls):
-        """Salamander swimming network"""
-        oscillators, connectivity, joints = cls.my_networks()
-        return cls(oscillators, connectivity, joints)
-
->>>>>>> 63e551a0
+
     @property
     def rk4(self):
         """Rung-Kutta parameters"""
@@ -262,137 +166,19 @@
         )
 
 
-class  OscillatorArray(NetworkArray):
+class OscillatorArray(NetworkArray):
     """Oscillator array"""
 
     def __init__(self, array):
         super(OscillatorArray, self).__init__(array)
         self._array = array
         self._original_amplitudes_desired = np.copy(array[2])
-        self._opt = ModelOptions()
-        #my implementation
-        
 
     @classmethod
     def from_parameters(cls, freqs, rates, amplitudes):
         """From each parameter"""
         return cls(np.array([freqs, rates, amplitudes]))
 
-<<<<<<< HEAD
-=======
-    @staticmethod
-    def load_params():
-        """my implementation"""
-        _options = ModelOptions()
-        #freqs
-        body_freqs = 2 * np.pi * _options['body_freqs'] * np.ones(2 * _options['n_body']) 
-        limb_freqs = 2 * np.pi * _options['limb_freqs'] * np.ones(2 * _options["n_dof_legs"] * _options['n_legs'])
-        freqs = np.append(body_freqs, limb_freqs)
-        #rates
-        rates = _options['rates'] * np.ones(np.shape(freqs)[0])
-        #amplitudes
-        body_amp = _options['body_amp'] * 2
-        forelimb_amp = np.append(_options['left_forelimb_amp'], _options['right_forelimb_amp'])
-        hindlimb_amp = np.append(_options['left_hindlimb_amp'], _options['right_hindlimb_amp'])
-        limb_amp = np.append(forelimb_amp, hindlimb_amp)
-        amplitudes = np.append(body_amp, limb_amp)
-
-        debug = True
-        if debug == True:
-            print("-----freqs-----")
-            print(freqs)
-            print("-----rates-----")
-            print(rates)
-            print("-----amplitudes-----")
-            print(amplitudes)
-            
-        return freqs, rates, amplitudes
-
-    # @staticmethod
-    # def walking_parameters():
-    #     """Walking parameters"""
-    #     raise Exception
-
-    #     opt_mod = ModelOptions()
-    #     n_body = opt_mod['n_body']
-    #     n_dof_legs = opt_mod['n_dof_legs']
-    #     n_legs = opt_mod['n_legs']
-    #     n_joints = n_body + n_legs * n_dof_legs
-    #     n_oscillators = 2 * (n_joints)
-    #     freqs = 2 * np.pi * np.ones(n_oscillators)
-    #     rates = 10 * np.ones(n_oscillators)
-    #     options = SalamanderControlOptions.walking()
-    #     # Amplitudes
-    #     amplitudes = np.zeros(n_oscillators)
-    #     for i in range(n_body):
-    #         amplitudes[[i, i + n_body]] = np.abs(
-    #             options["body_stand_amplitude"] * np.sin(
-    #                 2 * np.pi * i / n_body
-    #                 - options["body_stand_shift"]
-    #             )
-    #         )
-    #     for leg_i in range(n_legs):
-    #         for i in range(n_dof_legs):
-    #             amplitudes[[
-    #                 2 * n_body + 2 * leg_i * n_dof_legs + i,
-    #                 2 * n_body + 2 * leg_i * n_dof_legs + i + n_dof_legs
-    #             ]] = np.abs(
-    #                 options["leg_{}_amplitude".format(i)]
-    #             )
-    #     return freqs, rates, amplitudes
-
-    # @staticmethod
-    # def swimming_parameters():
-    #     """Swimming parameters"""
-    #     raise Exception
-
-    #     opt_mod = ModelOptions()
-    #     n_body = opt_mod['n_body']
-    #     n_dof_legs = opt_mod['n_dof_legs']
-    #     n_legs = opt_mod['n_legs']
-    #     n_joints = n_body + n_legs * n_dof_legs
-    #     n_oscillators = 2 * (n_joints)
-    #     freqs = 2 * np.pi * np.ones(n_oscillators)
-    #     rates = 10 * np.ones(n_oscillators)
-    #     amplitudes = np.zeros(n_oscillators)
-    #     options = SalamanderControlOptions.swimming()
-    #     body_amplitudes = np.linspace(
-    #         options["body_amplitude_0"],
-    #         options["body_amplitude_1"],
-    #         n_body
-    #     )
-    #     for i in range(n_body):
-    #         amplitudes[[i, i + n_body]] = body_amplitudes[i]
-    #     for leg_i in range(n_legs):
-    #         for i in range(n_dof_legs):
-    #             amplitudes[[
-    #                 2 * n_body + 2 * leg_i * n_dof_legs + i,
-    #                 2 * n_body + 2 * leg_i * n_dof_legs + i + n_dof_legs
-    #             ]] = (
-    #                 options["leg_{}_amplitude".format(i)]
-    #             )
-    #     return freqs, rates, amplitudes
-
-    @classmethod
-    def for_moving(cls):
-        freqs, rates, amplitudes = cls.load_params()    
-        return cls.from_parameters(freqs, rates, amplitudes)
-
-    @classmethod
-    def for_walking(cls):
-        """Parameters for walking"""
-        freqs, rates, amplitudes = cls.load_params()
-        #freqs, rates, amplitudes = cls.walking_parameters()
-        #pdb.set_trace()
-        return cls.from_parameters(freqs, rates, amplitudes)
-
-    @classmethod
-    def for_swimming(cls):
-        """Parameters for swimming"""
-        freqs, rates, amplitudes = cls.load_params()
-        return cls.from_parameters(freqs, rates, amplitudes)
-
->>>>>>> 63e551a0
     @property
     def freqs(self):
         """Frequencies"""
@@ -418,81 +204,6 @@
         """Amplitudes desired"""
         self.array[2, :] = value
 
-    def freq_sat_body(self, drive_speed, drive_turn):
-        drive_low_sat = 1
-        drive_up_sat = 5
-        dim_body = 22
-        if drive_low_sat <= drive_speed <= drive_up_sat:
-            self.freqs[:dim_body] = 2 * np.pi * (1 + 0.4 * drive_speed)
-        else:
-            self.freqs[:dim_body] = 0
-
-    def freq_sat_limb(self, drive_speed, drive_turn):
-        """
-        :param drive_speed:
-        :return:
-        """
-        drive_low_sat = 1
-        drive_up_sat = 3
-        dim_body = 22
-        if drive_low_sat <= drive_speed <= drive_up_sat:
-            self.freqs[dim_body:] = 2 * np.pi * (0.5 + 0.2 * drive_speed)
-        else:
-            self.freqs[dim_body:] = 0
-
-    def amp_sat_body(self, drive_speed, drive_turn):
-        """
-        :param drive_speed:
-        :return:
-        """
-        drive_low_sat = 1
-        drive_up_sat = 5
-        dim_body = 22
-        if drive_low_sat <= drive_speed <= drive_up_sat:
-            self.amplitudes_desired[:dim_body] = np.append(np.linspace(0.1, 0.5, 11)/2,np.linspace(0.1, 0.5, 11)/2)  + 0.04 * drive_speed
-        else:
-            self.amplitudes_desired[:dim_body] = 0
-
-    def amp_sat_limb(self, drive_speed, drive_turn):
-        """
-        function that saturated the 3 DOFs of each limb, the shoulder has 2 DOFs and 1 for the KNEE
-        :param drive_speed:
-        :return: the saturation of the
-        """
-
-        drive_low_sat = 1
-        drive_up_sat = 3
-        dim_body = 22
-        forelimb_amp = np.append(self._opt['left_forelimb_amp'], self._opt['right_forelimb_amp'])
-        hindlimb_amp = np.append(self._opt['left_hindlimb_amp'], self._opt['right_hindlimb_amp'])
-        limb_amp = np.append(forelimb_amp, hindlimb_amp)
-
-        if drive_low_sat <= drive_speed <= drive_up_sat:
-            # # characterizing the elbow amplitudes
-            for i in np.arange(2):
-                for j in np.arange(2):
-                     # forward motion of the shoulder 0-90
-                    self.amplitudes_desired[dim_body:] = limb_amp+0.05*(drive_speed - drive_low_sat)
-            
-                    print('====update amplitudes walking=====')
-                    print(self.amplitudes_desired)
-
-        else:
-            self.amplitudes_desired[dim_body:] = 0
-            print('====update amplitudes swimming=====')
-            print(self.amplitudes_desired)
-
-    def update_drives(self, drive_speed, drive_turn):
-        """
-        :param drive_speed: drive that change the frequency
-        :param drive_turn: drive that change the offset
-        :return: send to the simulation the drive
-        """
-        self.freq_sat_limb(drive_speed, drive_turn)
-        self.freq_sat_body(drive_speed, drive_turn)
-        self.amp_sat_body(drive_speed, drive_turn)
-        self.amp_sat_limb(drive_speed, drive_turn)
-
 
 class ConnectivityArray(NetworkArray):
     """Connectivity array"""
@@ -502,565 +213,6 @@
         """From each parameter"""
         return cls(np.stack([connections, weights, desired_phases], axis=1))
 
-<<<<<<< HEAD
-=======
-    # @staticmethod
-    # def walking_parameters():
-    #     """Walking parameters"""
-    #     raise Exception
-    #     n_body_joints = 11
-    #     connectivity = []
-    #     default_amplitude = 3e2
-    #
-    #     # Amplitudes
-    #     options = SalamanderControlOptions.walking()
-    #     amplitudes = [
-    #         options["body_stand_amplitude"] * np.sin(
-    #             2 * np.pi * i / n_body_joints
-    #             - options["body_stand_shift"]
-    #         )
-    #         for i in range(n_body_joints)
-    #     ]
-    #
-    #     # Body
-    #     for i in range(n_body_joints - 1):
-    #         # i - i
-    #         connectivity.append([
-    #             bodyosc2index(joint_i=i, side=1),
-    #             bodyosc2index(joint_i=i, side=0),
-    #             default_amplitude, np.pi
-    #         ])
-    #         connectivity.append([
-    #             bodyosc2index(joint_i=i, side=0),
-    #             bodyosc2index(joint_i=i, side=1),
-    #             default_amplitude, np.pi
-    #         ])
-    #         # i - i+1
-    #         phase_diff = (
-    #             0
-    #             if np.sign(amplitudes[i]) == np.sign(amplitudes[i + 1])
-    #             else np.pi
-    #         )
-    #         for side in range(2):
-    #             connectivity.append([
-    #                 bodyosc2index(joint_i=i + 1, side=side),
-    #                 bodyosc2index(joint_i=i, side=side),
-    #                 default_amplitude, phase_diff
-    #             ])
-    #             connectivity.append([
-    #                 bodyosc2index(joint_i=i, side=side),
-    #                 bodyosc2index(joint_i=i + 1, side=side),
-    #                 default_amplitude, phase_diff
-    #             ])
-    #     # i+1 - i+1 (final)
-    #     connectivity.append([
-    #         bodyosc2index(joint_i=n_body_joints - 1, side=1),
-    #         bodyosc2index(joint_i=n_body_joints - 1, side=0),
-    #         default_amplitude, np.pi
-    #     ])
-    #     connectivity.append([
-    #         bodyosc2index(joint_i=n_body_joints - 1, side=0),
-    #         bodyosc2index(joint_i=n_body_joints - 1, side=1),
-    #         default_amplitude, np.pi
-    #     ])
-    #
-    #     # Legs (internal)
-    #     for leg_i in range(2):
-    #         for side_i in range(2):
-    #             # 0 - 0
-    #             connectivity.append([
-    #                 legosc2index(leg_i=leg_i, side_i=side_i, joint_i=0, side=1),
-    #                 legosc2index(leg_i=leg_i, side_i=side_i, joint_i=0, side=0),
-    #                 default_amplitude, np.pi
-    #             ])
-    #             connectivity.append([
-    #                 legosc2index(leg_i=leg_i, side_i=side_i, joint_i=0, side=0),
-    #                 legosc2index(leg_i=leg_i, side_i=side_i, joint_i=0, side=1),
-    #                 default_amplitude, np.pi
-    #             ])
-    #             # 0 - 1
-    #             connectivity.append([
-    #                 legosc2index(leg_i=leg_i, side_i=side_i, joint_i=1, side=0),
-    #                 legosc2index(leg_i=leg_i, side_i=side_i, joint_i=0, side=0),
-    #                 default_amplitude, 0.5 * np.pi
-    #             ])
-    #             connectivity.append([
-    #                 legosc2index(leg_i=leg_i, side_i=side_i, joint_i=0, side=0),
-    #                 legosc2index(leg_i=leg_i, side_i=side_i, joint_i=1, side=0),
-    #                 default_amplitude, -0.5 * np.pi
-    #             ])
-    #             connectivity.append([
-    #                 legosc2index(leg_i=leg_i, side_i=side_i, joint_i=1, side=1),
-    #                 legosc2index(leg_i=leg_i, side_i=side_i, joint_i=0, side=1),
-    #                 default_amplitude, 0.5 * np.pi
-    #             ])
-    #             connectivity.append([
-    #                 legosc2index(leg_i=leg_i, side_i=side_i, joint_i=0, side=1),
-    #                 legosc2index(leg_i=leg_i, side_i=side_i, joint_i=1, side=1),
-    #                 default_amplitude, -0.5 * np.pi
-    #             ])
-    #             # 1 - 1
-    #             connectivity.append([
-    #                 legosc2index(leg_i=leg_i, side_i=side_i, joint_i=1, side=1),
-    #                 legosc2index(leg_i=leg_i, side_i=side_i, joint_i=1, side=0),
-    #                 default_amplitude, np.pi
-    #             ])
-    #             connectivity.append([
-    #                 legosc2index(leg_i=leg_i, side_i=side_i, joint_i=1, side=0),
-    #                 legosc2index(leg_i=leg_i, side_i=side_i, joint_i=1, side=1),
-    #                 default_amplitude, np.pi
-    #             ])
-    #             # 1 - 2
-    #             connectivity.append([
-    #                 legosc2index(leg_i=leg_i, side_i=side_i, joint_i=2, side=0),
-    #                 legosc2index(leg_i=leg_i, side_i=side_i, joint_i=1, side=0),
-    #                 default_amplitude, 0
-    #             ])
-    #             connectivity.append([
-    #                 legosc2index(leg_i=leg_i, side_i=side_i, joint_i=1, side=0),
-    #                 legosc2index(leg_i=leg_i, side_i=side_i, joint_i=2, side=0),
-    #                 default_amplitude, 0
-    #             ])
-    #             connectivity.append([
-    #                 legosc2index(leg_i=leg_i, side_i=side_i, joint_i=2, side=1),
-    #                 legosc2index(leg_i=leg_i, side_i=side_i, joint_i=1, side=1),
-    #                 default_amplitude, 0
-    #             ])
-    #             connectivity.append([
-    #                 legosc2index(leg_i=leg_i, side_i=side_i, joint_i=1, side=1),
-    #                 legosc2index(leg_i=leg_i, side_i=side_i, joint_i=2, side=1),
-    #                 default_amplitude, 0
-    #             ])
-    #             # 2 - 2
-    #             connectivity.append([
-    #                 legosc2index(leg_i=leg_i, side_i=side_i, joint_i=2, side=1),
-    #                 legosc2index(leg_i=leg_i, side_i=side_i, joint_i=2, side=0),
-    #                 default_amplitude, np.pi
-    #             ])
-    #             connectivity.append([
-    #                 legosc2index(leg_i=leg_i, side_i=side_i, joint_i=2, side=0),
-    #                 legosc2index(leg_i=leg_i, side_i=side_i, joint_i=2, side=1),
-    #                 default_amplitude, np.pi
-    #             ])
-    #
-    #     # Opposite leg interaction
-    #     # TODO
-    #
-    #     # Following leg interaction
-    #     # TODO
-    #
-    #     # Body-legs interaction
-    #     for side_i in range(2):
-    #         # Forelimbs
-    #         connectivity.append([
-    #             legosc2index(leg_i=0, side_i=side_i, joint_i=0, side=0),
-    #             bodyosc2index(joint_i=1, side=side_i),
-    #             default_amplitude, np.pi
-    #         ])
-    #         connectivity.append([
-    #             bodyosc2index(joint_i=1, side=side_i),
-    #             legosc2index(leg_i=0, side_i=side_i, joint_i=0, side=0),
-    #             default_amplitude, np.pi
-    #         ])
-    #         connectivity.append([
-    #             legosc2index(leg_i=0, side_i=side_i, joint_i=0, side=1),
-    #             bodyosc2index(joint_i=1, side=side_i),
-    #             default_amplitude, 0
-    #         ])
-    #         connectivity.append([
-    #             bodyosc2index(joint_i=1, side=side_i),
-    #             legosc2index(leg_i=0, side_i=side_i, joint_i=0, side=1),
-    #             default_amplitude, 0
-    #         ])
-    #         # Hind limbs
-    #         connectivity.append([
-    #             legosc2index(leg_i=1, side_i=side_i, joint_i=0, side=0),
-    #             bodyosc2index(joint_i=4, side=side_i),
-    #             default_amplitude, np.pi
-    #         ])
-    #         connectivity.append([
-    #             bodyosc2index(joint_i=4, side=side_i),
-    #             legosc2index(leg_i=1, side_i=side_i, joint_i=0, side=0),
-    #             default_amplitude, np.pi
-    #         ])
-    #         connectivity.append([
-    #             legosc2index(leg_i=1, side_i=side_i, joint_i=0, side=1),
-    #             bodyosc2index(joint_i=4, side=side_i),
-    #             default_amplitude, 0
-    #         ])
-    #         connectivity.append([
-    #             bodyosc2index(joint_i=4, side=side_i),
-    #             legosc2index(leg_i=1, side_i=side_i, joint_i=0, side=1),
-    #             default_amplitude, 0
-    #         ])
-    #     return connectivity
-    #
-    # @staticmethod
-    # def swimming_parameters():
-    #     """Swimming parameters"""
-    #     raise Exception
-    #     n_body_joints = 11
-    #     connectivity = []
-    #     default_amplitude = 3e2
-    #
-    #     # Body
-    #     for i in range(n_body_joints - 1):
-    #         # i - i
-    #         connectivity.append([
-    #             bodyosc2index(joint_i=i, side=1),
-    #             bodyosc2index(joint_i=i, side=0),
-    #             default_amplitude, np.pi
-    #         ])
-    #         connectivity.append([
-    #             bodyosc2index(joint_i=i, side=0),
-    #             bodyosc2index(joint_i=i, side=1),
-    #             default_amplitude, np.pi
-    #         ])
-    #         # i - i+1
-    #         for side in range(2):
-    #             connectivity.append([
-    #                 bodyosc2index(joint_i=i + 1, side=side),
-    #                 bodyosc2index(joint_i=i, side=side),
-    #                 default_amplitude, 2 * np.pi / n_body_joints
-    #             ])
-    #             connectivity.append([
-    #                 bodyosc2index(joint_i=i, side=side),
-    #                 bodyosc2index(joint_i=i + 1, side=side),
-    #                 default_amplitude, -2 * np.pi / n_body_joints
-    #             ])
-    #     # i+1 - i+1 (final)
-    #     connectivity.append([
-    #         bodyosc2index(joint_i=n_body_joints - 1, side=1),
-    #         bodyosc2index(joint_i=n_body_joints - 1, side=0),
-    #         default_amplitude, np.pi
-    #     ])
-    #     connectivity.append([
-    #         bodyosc2index(joint_i=n_body_joints - 1, side=0),
-    #         bodyosc2index(joint_i=n_body_joints - 1, side=1),
-    #         default_amplitude, np.pi
-    #     ])
-    #
-    #     # Legs (internal)
-    #     for leg_i in range(2):
-    #         for side_i in range(2):
-    #             # 0 - 0
-    #             connectivity.append([
-    #                 legosc2index(leg_i=leg_i, side_i=side_i, joint_i=0, side=1),
-    #                 legosc2index(leg_i=leg_i, side_i=side_i, joint_i=0, side=0),
-    #                 default_amplitude, np.pi
-    #             ])
-    #             connectivity.append([
-    #                 legosc2index(leg_i=leg_i, side_i=side_i, joint_i=0, side=0),
-    #                 legosc2index(leg_i=leg_i, side_i=side_i, joint_i=0, side=1),
-    #                 default_amplitude, np.pi
-    #             ])
-    #             # 0 - 1
-    #             connectivity.append([
-    #                 legosc2index(leg_i=leg_i, side_i=side_i, joint_i=1, side=0),
-    #                 legosc2index(leg_i=leg_i, side_i=side_i, joint_i=0, side=0),
-    #                 default_amplitude, 0.5 * np.pi
-    #             ])
-    #             connectivity.append([
-    #                 legosc2index(leg_i=leg_i, side_i=side_i, joint_i=0, side=0),
-    #                 legosc2index(leg_i=leg_i, side_i=side_i, joint_i=1, side=0),
-    #                 default_amplitude, -0.5 * np.pi
-    #             ])
-    #             connectivity.append([
-    #                 legosc2index(leg_i=leg_i, side_i=side_i, joint_i=1, side=1),
-    #                 legosc2index(leg_i=leg_i, side_i=side_i, joint_i=0, side=1),
-    #                 default_amplitude, 0.5 * np.pi
-    #             ])
-    #             connectivity.append([
-    #                 legosc2index(leg_i=leg_i, side_i=side_i, joint_i=0, side=1),
-    #                 legosc2index(leg_i=leg_i, side_i=side_i, joint_i=1, side=1),
-    #                 default_amplitude, -0.5 * np.pi
-    #             ])
-    #             # 1 - 1
-    #             connectivity.append([
-    #                 legosc2index(leg_i=leg_i, side_i=side_i, joint_i=1, side=1),
-    #                 legosc2index(leg_i=leg_i, side_i=side_i, joint_i=1, side=0),
-    #                 default_amplitude, np.pi
-    #             ])
-    #             connectivity.append([
-    #                 legosc2index(leg_i=leg_i, side_i=side_i, joint_i=1, side=0),
-    #                 legosc2index(leg_i=leg_i, side_i=side_i, joint_i=1, side=1),
-    #                 default_amplitude, np.pi
-    #             ])
-    #             # 1 - 2
-    #             connectivity.append([
-    #                 legosc2index(leg_i=leg_i, side_i=side_i, joint_i=2, side=0),
-    #                 legosc2index(leg_i=leg_i, side_i=side_i, joint_i=1, side=0),
-    #                 default_amplitude, 0
-    #             ])
-    #             connectivity.append([
-    #                 legosc2index(leg_i=leg_i, side_i=side_i, joint_i=1, side=0),
-    #                 legosc2index(leg_i=leg_i, side_i=side_i, joint_i=2, side=0),
-    #                 default_amplitude, 0
-    #             ])
-    #             connectivity.append([
-    #                 legosc2index(leg_i=leg_i, side_i=side_i, joint_i=2, side=1),
-    #                 legosc2index(leg_i=leg_i, side_i=side_i, joint_i=1, side=1),
-    #                 default_amplitude, 0
-    #             ])
-    #             connectivity.append([
-    #                 legosc2index(leg_i=leg_i, side_i=side_i, joint_i=1, side=1),
-    #                 legosc2index(leg_i=leg_i, side_i=side_i, joint_i=2, side=1),
-    #                 default_amplitude, 0
-    #             ])
-    #             # 2 - 2
-    #             connectivity.append([
-    #                 legosc2index(leg_i=leg_i, side_i=side_i, joint_i=2, side=1),
-    #                 legosc2index(leg_i=leg_i, side_i=side_i, joint_i=2, side=0),
-    #                 default_amplitude, 0
-    #             ])
-    #             connectivity.append([
-    #                 legosc2index(leg_i=leg_i, side_i=side_i, joint_i=2, side=0),
-    #                 legosc2index(leg_i=leg_i, side_i=side_i, joint_i=2, side=1),
-    #                 default_amplitude, 0
-    #             ])
-    #
-    #     # Opposite leg interaction
-    #     # TODO
-    #
-    #     # Following leg interaction
-    #     # TODO
-    #
-    #     # Body-legs interaction
-    #     for side_i in range(2):
-    #         # Forelimbs
-    #         connectivity.append([
-    #             legosc2index(leg_i=0, side_i=side_i, joint_i=0, side=0),
-    #             bodyosc2index(joint_i=1, side=side_i),
-    #             default_amplitude, np.pi
-    #         ])
-    #         connectivity.append([
-    #             bodyosc2index(joint_i=1, side=side_i),
-    #             legosc2index(leg_i=0, side_i=side_i, joint_i=0, side=0),
-    #             default_amplitude, np.pi
-    #         ])
-    #         connectivity.append([
-    #             legosc2index(leg_i=0, side_i=side_i, joint_i=0, side=1),
-    #             bodyosc2index(joint_i=1, side=side_i),
-    #             default_amplitude, 0
-    #         ])
-    #         connectivity.append([
-    #             bodyosc2index(joint_i=1, side=side_i),
-    #             legosc2index(leg_i=0, side_i=side_i, joint_i=0, side=1),
-    #             default_amplitude, 0
-    #         ])
-    #         # Hind limbs
-    #         connectivity.append([
-    #             legosc2index(leg_i=1, side_i=side_i, joint_i=0, side=0),
-    #             bodyosc2index(joint_i=4, side=side_i),
-    #             default_amplitude, np.pi
-    #         ])
-    #         connectivity.append([
-    #             bodyosc2index(joint_i=4, side=side_i),
-    #             legosc2index(leg_i=1, side_i=side_i, joint_i=0, side=0),
-    #             default_amplitude, np.pi
-    #         ])
-    #         connectivity.append([
-    #             legosc2index(leg_i=1, side_i=side_i, joint_i=0, side=1),
-    #             bodyosc2index(joint_i=4, side=side_i),
-    #             default_amplitude, 0
-    #         ])
-    #         connectivity.append([
-    #             bodyosc2index(joint_i=4, side=side_i),
-    #             legosc2index(leg_i=1, side_i=side_i, joint_i=0, side=1),
-    #             default_amplitude, 0
-    #         ])
-    #     return connectivity
-
-    @staticmethod
-    def load_params():
-        opt = ModelOptions()
-        # body_connections = _options['connec_body']
-        # limb_connections = _options['connec_left_forelimb'] + _options['connec_right_forelimb'] + _options['connec_left_hindlimb'] + _options['connec_right_hindlimb']
-        # body_to_limb_connections = _options['connec_body_left_forelimb'] + _options['connec_body_right_forelimb'] + _options['connec_body_left_hindlimb'] + _options['connec_body_right_hindlimb']
-        # limb_to_limb_connections = _options['connec_inter_limb']
-        # connectivity = body_connections + limb_connections + body_to_limb_connections + limb_to_limb_connections
-        n_body = opt['n_body']
-        n_dof_leg = opt['n_dof_legs']
-        n_leg = 4
-        w_body = opt['weigths_body']
-        w_leg = opt['weigths_limb']
-        phi_contra_body = opt['phi_contra_body']
-        phi_up_body = opt['phi_up_body']
-        phi_down_body = opt['phi_down_body']
-
-        connectivity = np.zeros([1, 4])
-        # body connectivity
-        for i in np.arange(n_body):
-            # contralateral connectivity
-            connectivity = np.vstack((connectivity, [i, i + n_body, w_body, phi_contra_body]))
-            connectivity = np.vstack((connectivity, [i + n_body, i, w_body, phi_contra_body]))
-            if i < n_body - 1:
-                # left side of body
-                connectivity = np.vstack((connectivity, [i, i + 1, w_body, phi_down_body]))
-                connectivity = np.vstack((connectivity, [i + 1, i, w_body, phi_up_body]))
-                # right side of body
-                connectivity = np.vstack((connectivity, [i + n_body, i + n_body + 1, w_body, phi_down_body]))
-                connectivity = np.vstack((connectivity, [i + n_body + 1, i + n_body, w_body, phi_up_body]))
-
-        leg_offset = 2 * n_body
-        left_forelimb_offset = 0 + leg_offset
-        right_forelimb_offset = (2 * n_dof_leg) + leg_offset
-        left_hindlimb_offset = 2 * (2 * n_dof_leg) + leg_offset
-        right_hindlimb_offset = 3 * (2 * n_dof_leg) + leg_offset
-
-        for i in np.arange(2 * n_dof_leg):
-            if i == 0 or np.mod(i, 3) == 0:  # shoulder
-                # left forelimb shoulder
-                connectivity = np.vstack(
-                    (connectivity,
-                     [i + left_forelimb_offset, i + left_forelimb_offset + 1, w_leg, opt['phi_shoulder_up']]))
-                connectivity = np.vstack(
-                    (connectivity,
-                     [i + left_forelimb_offset + 1, i + left_forelimb_offset, w_leg, opt['phi_shoulder_down']]))
-                # right forelimb shoulder
-                connectivity = np.vstack(
-                    (connectivity,
-                     [i + right_forelimb_offset, i + right_forelimb_offset + 1, w_leg, opt['phi_shoulder_up']]))
-                connectivity = np.vstack(
-                    (connectivity, [i + right_forelimb_offset + 1, i + right_forelimb_offset, w_leg,
-                                    opt['phi_shoulder_down']]))
-                # left hindlim shoulder
-                connectivity = np.vstack(
-                    (connectivity,
-                     [i + left_hindlimb_offset, i + left_hindlimb_offset + 1, w_leg, opt['phi_shoulder_up']]))
-                connectivity = np.vstack(
-                    (connectivity,
-                     [i + left_hindlimb_offset + 1, i + left_hindlimb_offset, w_leg, opt['phi_shoulder_down']]))
-                # right hindlimb shoulder
-                connectivity = np.vstack(
-                    (connectivity,
-                     [i + right_hindlimb_offset, i + right_hindlimb_offset + 1, w_leg, opt['phi_shoulder_up']]))
-                connectivity = np.vstack(
-                    (connectivity, [i + right_hindlimb_offset + 1, i + right_hindlimb_offset, w_leg,
-                                    opt['phi_shoulder_down']]))
-
-            if i == 1 or i == 1 + n_dof_leg:  # knee
-                connectivity = np.vstack(
-                    (connectivity, [i + left_forelimb_offset, i + left_forelimb_offset + 1, w_leg, 0]))
-                connectivity = np.vstack(
-                    (connectivity, [i + left_forelimb_offset + 1, i + left_forelimb_offset, w_leg, 0]))
-                # right forelimb shoulder
-                connectivity = np.vstack(
-                    (connectivity, [i + right_forelimb_offset, i + right_forelimb_offset + 1, w_leg, 0]))
-                connectivity = np.vstack(
-                    (connectivity, [i + right_forelimb_offset + 1, i + right_forelimb_offset, w_leg, 0]))
-                # left hindlim shoulder
-                connectivity = np.vstack(
-                    (connectivity, [i + left_hindlimb_offset, i + left_hindlimb_offset + 1, w_leg, 0]))
-                connectivity = np.vstack(
-                    (connectivity, [i + left_hindlimb_offset + 1, i + left_hindlimb_offset, w_leg, 0]))
-                # right hindlimb shoulder
-                connectivity = np.vstack(
-                    (connectivity, [i + right_hindlimb_offset, i + right_hindlimb_offset + 1, w_leg, 0]))
-                connectivity = np.vstack(
-                    (connectivity, [i + right_hindlimb_offset + 1, i + right_hindlimb_offset, w_leg, 0]))
-
-        for i in np.arange(n_dof_leg):  # contralateral connexion
-            if i == n_dof_leg - 1:
-                phi = 0
-            else:
-                phi = np.pi
-            # left forelimb
-            connectivity = np.vstack(
-                (connectivity, [i + left_forelimb_offset, i + left_forelimb_offset + n_dof_leg, w_leg, phi]))
-            connectivity = np.vstack(
-                (connectivity, [i + left_forelimb_offset + n_dof_leg, i + left_forelimb_offset, w_leg, phi]))
-
-            connectivity = np.vstack(
-                (connectivity, [i + right_forelimb_offset, i + right_forelimb_offset + n_dof_leg, w_leg, phi]))
-            connectivity = np.vstack(
-                (connectivity, [i + right_forelimb_offset + n_dof_leg, i + right_forelimb_offset, w_leg, phi]))
-
-            connectivity = np.vstack(
-                (connectivity, [i + left_hindlimb_offset, i + left_hindlimb_offset + n_dof_leg, w_leg, phi]))
-            connectivity = np.vstack(
-                (connectivity, [i + left_hindlimb_offset + n_dof_leg, i + left_hindlimb_offset, w_leg, phi]))
-
-            connectivity = np.vstack(
-                (connectivity, [i + right_hindlimb_offset, i + right_hindlimb_offset + n_dof_leg, w_leg, phi]))
-            connectivity = np.vstack(
-                (connectivity, [i + right_hindlimb_offset + n_dof_leg, i + right_hindlimb_offset, w_leg, phi]))
-
-        # left forelimb connection to body
-        connectivity = np.vstack((connectivity, [0, 22, 3 * w_body, np.pi]))
-        connectivity = np.vstack((connectivity, [0, 25, 3 * w_body, 0]))
-        connectivity = np.vstack((connectivity, [1, 22, 3 * w_body, np.pi]))
-        connectivity = np.vstack((connectivity, [1, 25, 3 * w_body, 0]))
-        # right forelimb connection to body
-        connectivity = np.vstack((connectivity, [11, 28, 3 * w_body, np.pi]))
-        connectivity = np.vstack((connectivity, [11, 31, 3 * w_body, 0]))
-        connectivity = np.vstack((connectivity, [12, 28, 3 * w_body, np.pi]))
-        connectivity = np.vstack((connectivity, [12, 31, 3 * w_body, 0]))
-        # left hindlimb connections to body
-        connectivity = np.vstack((connectivity, [6, 34, 3 * w_body, np.pi]))
-        connectivity = np.vstack((connectivity, [6, 37, 3 * w_body, 0]))
-        connectivity = np.vstack((connectivity, [7, 34, 3 * w_body, np.pi]))
-        connectivity = np.vstack((connectivity, [7, 37, 3 * w_body, 0]))
-        connectivity = np.vstack((connectivity, [8, 34, 3 * w_body, np.pi]))
-        connectivity = np.vstack((connectivity, [8, 37, 3 * w_body, 0]))
-        connectivity = np.vstack((connectivity, [9, 34, 3 * w_body, np.pi]))
-        connectivity = np.vstack((connectivity, [9, 37, 3 * w_body, 0]))
-        # right hindlimb connections to body
-        connectivity = np.vstack((connectivity, [17, 40, 3 * w_body, np.pi]))
-        connectivity = np.vstack((connectivity, [17, 43, 3 * w_body, 0]))
-        connectivity = np.vstack((connectivity, [18, 40, 3 * w_body, np.pi]))
-        connectivity = np.vstack((connectivity, [18, 43, 3 * w_body, 0]))
-        connectivity = np.vstack((connectivity, [19, 40, 3 * w_body, np.pi]))
-        connectivity = np.vstack((connectivity, [19, 43, 3 * w_body, 0]))
-        connectivity = np.vstack((connectivity, [20, 40, 3 * w_body, np.pi]))
-        connectivity = np.vstack((connectivity, [20, 43, 3 * w_body, 0]))
-
-        # leg to leg connections
-        connectivity = np.vstack((connectivity, [22, 34, 3 * w_body, np.pi]))
-        connectivity = np.vstack((connectivity, [34, 22, 3 * w_body, np.pi]))
-        connectivity = np.vstack((connectivity, [22, 28, 3 * w_body, np.pi]))
-        connectivity = np.vstack((connectivity, [28, 22, 3 * w_body, np.pi]))
-        connectivity = np.vstack((connectivity, [40, 34, 3 * w_body, np.pi]))
-        connectivity = np.vstack((connectivity, [34, 40, 3 * w_body, np.pi]))
-        connectivity = np.vstack((connectivity, [28, 40, 3 * w_body, np.pi]))
-        connectivity = np.vstack((connectivity, [40, 28, 3 * w_body, np.pi]))
-        connectivity = np.vstack((connectivity, [25, 37, 3 * w_body, np.pi]))
-        connectivity = np.vstack((connectivity, [37, 25, 3 * w_body, np.pi]))
-        connectivity = np.vstack((connectivity, [43, 37, 3 * w_body, np.pi]))
-        connectivity = np.vstack((connectivity, [37, 43, 3 * w_body, np.pi]))
-        connectivity = np.vstack((connectivity, [25, 31, 3 * w_body, np.pi]))
-        connectivity = np.vstack((connectivity, [31, 25, 3 * w_body, np.pi]))
-        connectivity = np.vstack((connectivity, [31, 43, 3 * w_body, np.pi]))
-        connectivity = np.vstack((connectivity, [43, 31, 3 * w_body, np.pi]))
-
-        debug = True
-        if debug == True:
-            print("-----connectivity-----")
-            for i in np.arange(0,len(connectivity)):
-                print(connectivity[i][:])
-            print(np.shape(connectivity))
-            #§  pdb.set_trace()
-
-        return connectivity
-
-    @classmethod
-    def for_moving(cls):
-        connectivity = cls.load_params()
-        return cls(np.array(connectivity))
-
-    @classmethod
-    def for_walking(cls):
-        """Parameters for walking"""
-        connectivity = cls.walking_parameters()
-        return cls(np.array(connectivity))
-
-    @classmethod
-    def for_swimming(cls):
-        """Parameters for swimming"""
-        connectivity = cls.swimming_parameters()
-        return cls(np.array(connectivity))
-
->>>>>>> 63e551a0
     @property
     def connections(self):
         """Connections"""
@@ -1085,81 +237,6 @@
         """From each parameter"""
         return cls(np.array([offsets, rates]))
 
-<<<<<<< HEAD
-=======
-    @staticmethod
-    def walking_parameters():
-        """Walking parameters"""
-        raise Exception
-        n_body = 11
-        n_dof_legs = 3
-        n_legs = 4
-        n_joints = n_body + n_legs * n_dof_legs
-        options = SalamanderControlOptions.walking()
-        offsets = np.zeros(n_joints)
-        for leg_i in range(n_legs):
-            for i in range(n_dof_legs):
-                offsets[n_body + leg_i * n_dof_legs + i] = (
-                    options["leg_{}_offset".format(i)]
-                )
-        rates = 10 * np.ones(n_joints)
-
-        return offsets, rates
-
-    @staticmethod
-    def swimming_parameters():
-        """Swimming parameters"""
-        raise Exception
-        n_body = 11
-        n_dof_legs = 3
-        n_legs = 4
-        n_joints = n_body + n_legs * n_dof_legs
-        options = SalamanderControlOptions.swimming()
-        offsets = np.zeros(n_joints)
-        for leg_i in range(n_legs):
-            for i in range(n_dof_legs):
-                offsets[n_body + leg_i * n_dof_legs + i] = (
-                    options["leg_{}_offset".format(i)]
-                )
-        rates = 10 * np.ones(n_joints)
-        return offsets, rates
-
-
-    @staticmethod
-    def load_params():
-        _options = ModelOptions()
-        offsets = _options['joints_offset']
-        rates = _options['joints_rate']
-
-        debug = True
-        if debug == True:
-            print("-----offsets-----")
-            print(offsets)
-            print('-----rates-----')
-            print(rates)
-            #pdb.set_trace()
-
-        return offsets, rates
-
-    @classmethod
-    def for_moving(cls):
-        offsets, rates = cls.load_params()
-        return cls.from_parameters(offsets, rates)
-
-
-    @classmethod
-    def for_walking(cls):
-        """Parameters for walking"""
-        offsets, rates = cls.walking_parameters()
-        return cls.from_parameters(offsets, rates)
-
-    @classmethod
-    def for_swimming(cls):
-        """Parameters for swimming"""
-        offsets, rates = cls.swimming_parameters()
-        return cls.from_parameters(offsets, rates)
-
->>>>>>> 63e551a0
     @property
     def offsets(self):
         """Joints angles offsets"""
@@ -1172,198 +249,4 @@
 
     def set_body_offset(self, value, n_body_joints=11):
         """Body offset"""
-<<<<<<< HEAD
-        self.array[0, :n_body_joints] = value
-=======
-        self.array[0, :n_body_joints] = value
-
-    def update_drives(self, drive_speed, drive_turn):
-        """
-        :param drive_speed: drive that change the frequency
-        :param drive_turn: drive that change the offset
-        :return: send to the simulation the drive
-        """
-        drive_low_sat = 1
-        drive_up_sat = 3
-        # options = ModelOptions()
-        # bodyosc2index, legosc2index
-        if drive_low_sat <= drive_speed <= drive_up_sat:
-            for leg_i in range(2):
-                for side_i in range(2):
-                    self.offsets[legjoint2index(leg_i, side_i, 0)] = 0
-                    self.offsets[legjoint2index(leg_i, side_i, 1)] = np.pi/32
-                    self.offsets[legjoint2index(leg_i, side_i, 2)] = np.pi/8
-                    print('=====update walking offsets=====')
-                    print(self.offsets)
-
-        else:
-            for leg_i in range(2):
-                for side_i in range(2):
-                    self.offsets[legjoint2index(leg_i, side_i, 0)] = -2*np.pi/5
-                    self.offsets[legjoint2index(leg_i, side_i, 1)] = 0
-                    self.offsets[legjoint2index(leg_i, side_i, 2)] = 0
-                    print('=====update swimming offsets=====')
-                    print(self.offsets)
-                    #pdb.set_trace()
-
-
-class SalamanderNetworkODE(ODESolver):
-    """Salamander network"""
-
-    def __init__(self, state, parameters, timestep):
-        super(SalamanderNetworkODE, self).__init__(
-            ode=ODE(rk4, ode_oscillators_sparse),
-            state=state.array,
-            timestep=timestep,
-            parameters=parameters.to_ode_parameters()
-        )
-        self.state = state
-        self.parameters = parameters
-        self._n_oscillators = state.n_oscillators
-        self._n_joints = parameters.joints.shape()[1]
-        n_body = 11
-        n_legs_dofs = 3
-        # n_legs = 4
-        self.group0 = [
-            bodyosc2index(joint_i=i, side=0)
-            for i in range(11)
-        ] + [
-            legosc2index(leg_i=leg_i, side_i=side_i, joint_i=joint_i, side=0)
-            for leg_i in range(2)
-            for side_i in range(2)
-            for joint_i in range(n_legs_dofs)
-        ]
-        self.group1 = [
-            bodyosc2index(joint_i=i, side=1)
-            for i in range(n_body)
-        ] + [
-            legosc2index(leg_i=leg_i, side_i=side_i, joint_i=joint_i, side=1)
-            for leg_i in range(2)
-            for side_i in range(2)
-            for joint_i in range(n_legs_dofs)
-        ]
-
-    @classmethod
-    def from_gait(cls, gait, n_iterations, timestep):
-        """ Salamander network from gait"""
-        return (
-            cls.swimming(n_iterations, timestep)
-            if gait == "swimming"
-            else cls.walking(n_iterations, timestep)
-        )
-
-    def update_gait(self, gait):
-        """Update from gait"""
-        self.parameters.update_gait(gait)
-        self._parameters = self.parameters.to_ode_parameters()
-
-    @classmethod
-    def walking(cls, n_iterations, timestep):
-        """Salamander swimming network"""
-        state = OscillatorNetworkState.default_state(n_iterations)
-        parameters = SalamanderNetworkParameters.for_walking()
-        #TODO
-        #parameters = 
-        return cls(state, parameters, timestep)
-
-    @classmethod
-    def swimming(cls, n_iterations, timestep):
-        """Salamander swimming network"""
-        state = OscillatorNetworkState.default_state(n_iterations)
-        parameters = SalamanderNetworkParameters.for_swimming()
-        return cls(state, parameters, timestep)
-
-    def control_step(self):
-        """Control step"""
-        self.step()
-        return self.current_state
-
-    @property
-    def phases(self):
-        """Oscillators phases"""
-        return self._state[:, 0, :self._n_oscillators]
-
-    @property
-    def dphases(self):
-        """Oscillators phases velocity"""
-        return self._state[:, 1, :self._n_oscillators]
-
-    @property
-    def amplitudes(self):
-        """Amplitudes"""
-        return self._state[:, 0, self._n_oscillators:2 * self._n_oscillators]
-
-    @property
-    def damplitudes(self):
-        """Amplitudes velocity"""
-        return self._state[:, 1, self._n_oscillators:2 * self._n_oscillators]
-
-    @property
-    def offsets(self):
-        """Offset"""
-        return self._state[:, 0, 2 * self._n_oscillators:]
-
-    @property
-    def doffsets(self):
-        """Offset velocity"""
-        return self._state[:, 1, 2 * self._n_oscillators:]
-
-    def get_outputs(self):
-        """Outputs"""
-        return self.amplitudes[self.iteration] * (
-                1 + np.cos(self.phases[self.iteration])
-        )
-
-    def get_outputs_all(self):
-        """Outputs"""
-        return self.amplitudes * (
-                1 + np.cos(self.phases)
-        )
-
-    def get_doutputs(self):
-        """Outputs velocity"""
-        return self.damplitudes[self.iteration] * (
-                1 + np.cos(self.phases[self.iteration])
-        ) - (
-                       self.amplitudes[self.iteration]
-                       * np.sin(self.phases[self.iteration])
-                       * self.dphases[self.iteration]
-               )
-
-    def get_doutputs_all(self):
-        """Outputs velocity"""
-        return self.damplitudes * (
-                1 + np.cos(self.phases)
-        ) - self.amplitudes * np.sin(self.phases) * self.dphases
-
-    def get_position_output(self):
-        """Position output"""
-        outputs = self.get_outputs()
-        return (
-                0.5 * (outputs[self.group0] - outputs[self.group1])
-                + self.offsets[self.iteration]
-        )
-
-    def get_position_output_all(self):
-        """Position output"""
-        outputs = self.get_outputs_all()
-        return (
-                0.5 * (outputs[:, self.group0] - outputs[:, self.group1])
-                + self.offsets
-        )
-
-    def get_velocity_output(self):
-        """Position output"""
-        outputs = self.get_doutputs()
-        return 0.5 * (outputs[self.group0] - outputs[self.group1])
-
-    def get_velocity_output_all(self):
-        """Position output"""
-        outputs = self.get_doutputs_all()
-        return 0.5 * (outputs[:, self.group0] - outputs[:, self.group1])
-
-    def update_drive(self, drive_speed, drive_turn):
-        """Update drives"""
-        self.parameters.oscillators.update_drives(drive_speed, drive_turn)
-        self.parameters.joints.update_drives(drive_speed, drive_turn)
->>>>>>> 63e551a0
+        self.array[0, :n_body_joints] = value