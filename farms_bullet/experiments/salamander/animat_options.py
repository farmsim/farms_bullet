--- conflicted
+++ resolved
@@ -239,15 +239,10 @@
         ])
 
     @classmethod
-    def body_nominal_amplitudes(cls, morphology, joint_i):
+    def body_nominal_amplitudes(cls, morphology, joint_i, **kwargs):
         """Body nominal amplitudes"""
-<<<<<<< HEAD
         body_stand_amplitude = kwargs.pop("body_stand_amplitude", 0.2)
-        n_body = 11
-=======
-        body_stand_amplitude = 0.2
         n_body = morphology.n_joints_body
->>>>>>> a8a306cd
         body_stand_shift = np.pi/4
         amplitude = body_stand_amplitude*np.sin(
             2*np.pi*joint_i/n_body - body_stand_shift
@@ -318,6 +313,7 @@
     def __init__(self, morphology, **kwargs):
         super(SalamanderOscillatorOptions, self).__init__()
 
+        self.morphology = morphology
         self.body_head_amplitude = kwargs.pop("body_head_amplitude", 0)
         self.body_tail_amplitude = kwargs.pop("body_tail_amplitude", 0)
         self._body_stand_amplitude = kwargs.pop("body_stand_amplitude", 0.2)
@@ -353,15 +349,11 @@
         """Set body nominal amplitudes"""
         self.body_nominal_amplitudes = [
             SalamanderOscillatorAmplitudeOptions.body_nominal_amplitudes(
-<<<<<<< HEAD
+                self.morphology,
                 joint_i,
                 body_stand_amplitude=self._body_stand_amplitude
-=======
-                morphology,
-                joint_i
->>>>>>> a8a306cd
             )
-            for joint_i in range(morphology.n_joints_body)
+            for joint_i in range(self.morphology.n_joints_body)
         ]
 
     def get_legs_amplitudes(self):
@@ -384,7 +376,7 @@
                     )
                 }
             )
-            for joint_i in range(morphology.n_dof_legs)
+            for joint_i in range(self.morphology.n_dof_legs)
         ]
 
 
